package tetzlaff.ibrelight.rendering;

import java.awt.image.BufferedImage;
import java.io.*;
import java.nio.file.Path;
import java.util.Arrays;
import java.util.Date;
import java.util.stream.IntStream;
import javax.imageio.ImageIO;
import javax.xml.stream.XMLStreamException;

import tetzlaff.gl.builders.ColorTextureBuilder;
import tetzlaff.gl.builders.ProgramBuilder;
import tetzlaff.gl.core.*;
import tetzlaff.gl.material.Material;
import tetzlaff.gl.nativebuffer.NativeDataType;
import tetzlaff.gl.nativebuffer.NativeVectorBuffer;
import tetzlaff.gl.nativebuffer.NativeVectorBufferFactory;
import tetzlaff.gl.types.AbstractDataTypeFactory;
import tetzlaff.gl.util.VertexGeometry;
import tetzlaff.gl.vecmath.IntVector2;
import tetzlaff.gl.vecmath.IntVector3;
import tetzlaff.gl.vecmath.Matrix4;
import tetzlaff.gl.vecmath.Vector3;
import tetzlaff.ibrelight.core.LoadingMonitor;
import tetzlaff.ibrelight.core.ReadonlyLoadOptionsModel;
import tetzlaff.ibrelight.core.RenderingMode;
import tetzlaff.ibrelight.core.ViewSet;

public final class IBRResources<ContextType extends Context<ContextType>> implements AutoCloseable
{
    public final ContextType context;
    public final ViewSet viewSet;
    public final VertexGeometry geometry;

    /**
     * A GPU buffer containing the camera poses defining the transformation from object space to camera space for each view.
     * These are necessary to perform projective texture mapping.
     */
    public final UniformBuffer<ContextType> cameraPoseBuffer;

    /**
     * A GPU buffer containing projection transformations defining the intrinsic properties of each camera.
     */
    public final UniformBuffer<ContextType> cameraProjectionBuffer;

    /**
     * A GPU buffer containing for every view an index designating the projection transformation that should be used for each view.
     */
    public final UniformBuffer<ContextType> cameraProjectionIndexBuffer;

    /**
     * A GPU buffer containing light source positions, used only for reflectance fields and illumination-dependent rendering (ignored for light fields).
     * Assumed by convention to be in camera space.
     */
    public final UniformBuffer<ContextType> lightPositionBuffer;

    /**
     * A GPU buffer containing light source intensities, used only for reflectance fields and illumination-dependent rendering (ignored for light fields).
     */
    public final UniformBuffer<ContextType> lightIntensityBuffer;

    /**
     * A GPU buffer containing for every view an index designating the light source position and intensity that should be used for each view.
     */
    public final UniformBuffer<ContextType> lightIndexBuffer;

    /**
     * A texture array instantiated on the GPU containing the image corresponding to each view in this dataset.
     */
    public final Texture3D<ContextType> colorTextures;

    public final Texture3D<ContextType> eigentextures;

    /**
     * A 1D texture defining how encoded RGB values should be converted to linear luminance.
     */
    private Texture1D<ContextType> luminanceMap;

    /**
     * A 1D texture defining how encoded RGB values should be converted to linear luminance.
     */
    private Texture1D<ContextType> inverseLuminanceMap;

    public final VertexBuffer<ContextType> positionBuffer;
    public final VertexBuffer<ContextType> texCoordBuffer;
    public final VertexBuffer<ContextType> normalBuffer;
    public final VertexBuffer<ContextType> tangentBuffer;
    public final Texture3D<ContextType> depthTextures;
    public final Texture2D<ContextType> diffuseTexture;
    public final Texture2D<ContextType> normalTexture;
    public final Texture2D<ContextType> specularTexture;
    public final Texture2D<ContextType> roughnessTexture;
    public final Texture3D<ContextType> shadowTextures;
    public final UniformBuffer<ContextType> shadowMatrixBuffer;
    public final UniformBuffer<ContextType> cameraWeightBuffer;

    private final double primaryViewDistance;
    private final IntVector2 svdViewWeightPacking;

    private final float[] cameraWeights;

    public static final class Builder<ContextType extends Context<ContextType>>
    {
        private final ContextType context;
        private ViewSet viewSet;
        private VertexGeometry geometry;
        private File imageDirectoryOverride;
        private ReadonlyLoadOptionsModel loadOptions;
        private LoadingMonitor loadingMonitor;

        private float gamma;
        private double[] linearLuminanceValues;
        private byte[] encodedLuminanceValues;
        private String primaryViewName;

        private Builder(ContextType context)
        {
            this.context = context;
        }

        public Builder<ContextType> setPrimaryView(String primaryViewName)
        {
            this.primaryViewName = primaryViewName;
            return this;
        }

        public Builder<ContextType> setLoadOptions(ReadonlyLoadOptionsModel loadOptions)
        {
            this.loadOptions = loadOptions;
            return this;
        }

        public Builder<ContextType> setLoadingMonitor(LoadingMonitor loadingMonitor)
        {
            this.loadingMonitor = loadingMonitor;
            return this;
        }

        public Builder<ContextType> setTonemapping(float gamma, double[] linearLuminanceValues, byte[] encodedLuminanceValues)
        {
            this.gamma = gamma;
            this.linearLuminanceValues = Arrays.copyOf(linearLuminanceValues, linearLuminanceValues.length);
            this.encodedLuminanceValues = Arrays.copyOf(encodedLuminanceValues, encodedLuminanceValues.length);
            return this;
        }

        public Builder<ContextType> loadVSETFile(File vsetFile) throws FileNotFoundException
        {
            this.viewSet = ViewSet.loadFromVSETFile(vsetFile);
            this.geometry = VertexGeometry.createFromOBJFile(this.viewSet.getGeometryFile());
            return this;
        }

        // undistorted images are defined in the load options
        public Builder<ContextType> loadAgisoftFiles(File cameraFile, File geometryFile, File undistortedImageDirectory) throws FileNotFoundException, XMLStreamException
        {
            this.viewSet = ViewSet.loadFromAgisoftXMLFile(cameraFile);
            Path parentDirectory = cameraFile.getParentFile().toPath();
            if (geometryFile != null)
            {
                this.geometry = VertexGeometry.createFromOBJFile(geometryFile);
                this.viewSet.setGeometryFileName(parentDirectory.relativize(geometryFile.toPath()).toString());
            }
            if (undistortedImageDirectory != null)
            {
                this.imageDirectoryOverride = undistortedImageDirectory;
                this.viewSet.setRelativeImagePathName(parentDirectory.relativize(undistortedImageDirectory.toPath()).toString());
            }
            return this;
        }

        public Builder<ContextType> useExistingViewSet(ViewSet existingViewSet)
        {
            this.viewSet = existingViewSet;
            return this;
        }

        public Builder<ContextType> useExistingGeometry(VertexGeometry existingGeometry)
        {
            this.geometry = existingGeometry;
            return this;
        }

        public Builder<ContextType> overrideImageDirectory(File imageDirectory)
        {
            this.imageDirectoryOverride = imageDirectory;
            return this;
        }

        public IBRResources<ContextType> create() throws IOException
        {
            if (linearLuminanceValues != null && encodedLuminanceValues != null)
            {
                viewSet.setTonemapping(gamma, linearLuminanceValues, encodedLuminanceValues);
            }

            if (imageDirectoryOverride != null)
            {
                viewSet.setRelativeImagePathName(viewSet.getRootDirectory().toPath().relativize(imageDirectoryOverride.toPath()).toString());
            }

            if (primaryViewName != null)
            {
                viewSet.setPrimaryView(primaryViewName);
            }

            return new IBRResources<>(context, viewSet, geometry, loadOptions, loadingMonitor);
        }
    }

    public static <ContextType extends Context<ContextType>> Builder<ContextType> getBuilderForContext(ContextType context)
    {
        return new Builder<>(context);
    }

    private IBRResources(ContextType context, ViewSet viewSet, VertexGeometry geometry, ReadonlyLoadOptionsModel loadOptions, LoadingMonitor loadingMonitor) throws IOException
    {
        this.context = context;
        this.viewSet = viewSet;
        this.geometry = geometry;

        if (geometry != null)
        {
            this.cameraWeights = computeCameraWeights(viewSet, geometry);
            cameraWeightBuffer = context.createUniformBuffer().setData(NativeVectorBufferFactory.getInstance().createFromFloatArray(1, viewSet.getCameraPoseCount(), cameraWeights));
        }
        else
        {
            this.cameraWeights = null;
            this.cameraWeightBuffer = null;
        }

        // Read the images from a file
        if (loadOptions != null && loadOptions.areColorImagesRequested() && viewSet.getImageFilePath() != null && viewSet.getCameraPoseCount() > 0)
        {
            Date timestamp = new Date();

            // Try to read the eigentextures
            BufferedImage img = null;

            File firstEigentexture = new File(viewSet.getImageFilePath(), "sv_0000_00_00.png");
            if (firstEigentexture.exists())
            {
                // Read a single image to get the dimensions for the texture array
                try (InputStream input = new FileInputStream(firstEigentexture)) // myZip.retrieveFile(imageFile);
                {
                    img = ImageIO.read(input);
                }
            }

            if (img == null)
            {
                System.out.println("Eigentextures not found.  Loading view images as normal textures.");
                this.eigentextures = null;
                svdViewWeightPacking = null;
            }
            else
            {
                Texture3D<ContextType> eigentexturesTemp = null;

                // TODO don't hardcode
                svdViewWeightPacking = new IntVector2(4, 4);

                try
                {
                    eigentexturesTemp = context.getTextureFactory()
                        .build2DColorTextureArray(img.getWidth(), img.getHeight(), svdViewWeightPacking.x * svdViewWeightPacking.y)
                        .setInternalFormat(CompressionFormat.RED_4BPP)
                        .setMipmapsEnabled(true)
                        .setMaxMipmapLevel(6) // = log2(blockSize) = log2(64)  TODO: make this configurable
                        //.setLinearFilteringEnabled(true)
                        //.setMaxAnisotropy(16.0f)
                        .createTexture();

                    int eigentextureIndex = 0;
                    for (int i = 0; i < svdViewWeightPacking.x; i++)
                    {
                        for (int j = 0; j < svdViewWeightPacking.y; j++)
                        {
                            eigentexturesTemp.loadLayer(
                                eigentextureIndex,
                                new File(viewSet.getImageFilePath(), String.format("sv_%04d_%02d_%02d.png", eigentextureIndex, i, j)),
                                true);
                            eigentextureIndex++;
                        }
                    }
                }
                catch (IOException e)
                {
                    e.printStackTrace();
                }

                this.eigentextures = eigentexturesTemp;
            }

            File imageFile = findImageFile(0);

            // Read a single image to get the dimensions for the texture array
            try(InputStream input = new FileInputStream(imageFile)) // myZip.retrieveFile(imageFile);
            {
                img = ImageIO.read(input);
            }

            if (img == null)
            {
                throw new IOException(String.format("Error: Unsupported image format '%s'.",
                        viewSet.getImageFileName(0)));
            }

            ColorTextureBuilder<ContextType, ? extends Texture3D<ContextType>> textureArrayBuilder =
                    context.getTextureFactory().build2DColorTextureArray(img.getWidth(), img.getHeight(), viewSet.getCameraPoseCount());

            if (this.eigentextures == null)
            {
                if (loadOptions.isCompressionRequested())
                {
                    if (loadOptions.isAlphaRequested())
                    {
                        textureArrayBuilder.setInternalFormat(CompressionFormat.RGB_4BPP_ALPHA_4BPP);
                    }
                    else
                    {
                        textureArrayBuilder.setInternalFormat(CompressionFormat.RGB_PUNCHTHROUGH_ALPHA1_4BPP);
                    }
                }
                else
                {
                    textureArrayBuilder.setInternalFormat(ColorFormat.RGBA8);
                }

                if (loadOptions.areMipmapsRequested())
                {
                    textureArrayBuilder.setMipmapsEnabled(true);
                }
                else
                {
                    textureArrayBuilder.setMipmapsEnabled(false);
                }

                textureArrayBuilder.setLinearFilteringEnabled(true);
                textureArrayBuilder.setMaxAnisotropy(16.0f);
            }
            else
            {
                textureArrayBuilder.setInternalFormat(ColorFormat.RGB8);
                textureArrayBuilder.setMipmapsEnabled(false);
                textureArrayBuilder.setLinearFilteringEnabled(false);
            }

            colorTextures = textureArrayBuilder.createTexture();

            if(loadingMonitor != null)
            {
                loadingMonitor.setMaximum(viewSet.getCameraPoseCount());
            }

            int m = viewSet.getCameraPoseCount();
            for (int i = 0; i < viewSet.getCameraPoseCount(); i++)
            {
                System.out.printf("%d/%d", i, m);
                System.out.println();
                imageFile = findImageFile(i);

                if (this.eigentextures == null)
                {
                    this.colorTextures.loadLayer(i, imageFile, true);
                }
                else
                {
                    this.colorTextures.loadLayer(i, imageFile, true );// ,
//                        AbstractDataTypeFactory.getInstance().getSingleComponentDataType(NativeDataType.UNSIGNED_SHORT),
//                        color -> ((0x7F & (Math.max(-63, Math.min(63, Math.round((color.getGreen() - 128) * 63.0 / 127.0))) + 64)) << 9)
//                            | ((0x1F & (Math.max(-15, Math.min(15, Math.round((color.getBlue() - color.getGreen()) * 31.5 / 127.0))) + 16)) << 4)
//                            | (0x0F & (Math.max(-7, Math.min(7, Math.round((color.getRed() - color.getGreen()) * 31.5 / 127.0))) + 8)));
                }

                if(loadingMonitor != null)
                {
                    loadingMonitor.setProgress(i+1);
                }
            }

            System.out.println("View Set textures loaded in " + (new Date().getTime() - timestamp.getTime()) + " milliseconds.");
        }
        else
        {
            this.colorTextures = null;
            this.eigentextures = null;
            this.svdViewWeightPacking = null;
        }

        if (loadingMonitor != null)
        {
            loadingMonitor.setMaximum(0.0);
        }

        // Store the poses in a uniform buffer
        if (viewSet.getCameraPoseData() != null)
        {
            // Create the uniform buffer
            cameraPoseBuffer = context.createUniformBuffer().setData(viewSet.getCameraPoseData());
        }
        else
        {
            cameraPoseBuffer = null;
        }

        // Store the camera projections in a uniform buffer
        if (viewSet.getCameraProjectionData() != null && this.eigentextures == null)
        {
            // Create the uniform buffer
            cameraProjectionBuffer = context.createUniformBuffer().setData(viewSet.getCameraProjectionData());
        }
        else
        {
            cameraProjectionBuffer = null;
        }

        // Store the camera projection indices in a uniform buffer
        if (viewSet.getCameraProjectionIndexData() != null && this.eigentextures == null)
        {
            cameraProjectionIndexBuffer = context.createUniformBuffer().setData(viewSet.getCameraProjectionIndexData());
        }
        else
        {
            cameraProjectionIndexBuffer = null;
        }

        // Store the light positions in a uniform buffer
        if (viewSet.getLightPositionData() != null)
        {
            // Create the uniform buffer
            lightPositionBuffer = context.createUniformBuffer().setData(viewSet.getLightPositionData());
        }
        else
        {
            lightPositionBuffer = null;
        }

        // Store the light positions in a uniform buffer
        if (viewSet.getLightIntensityData() != null)
        {
            // Create the uniform buffer
            lightIntensityBuffer = context.createUniformBuffer().setData(viewSet.getLightIntensityData());
        }
        else
        {
            lightIntensityBuffer = null;
        }

        // Store the light indices indices in a uniform buffer
        if (viewSet.getLightIndexData() != null)
        {
            lightIndexBuffer = context.createUniformBuffer().setData(viewSet.getLightIndexData());
        }
        else
        {
            lightIndexBuffer = null;
        }

        // Luminance map texture
        if (viewSet.hasCustomLuminanceEncoding())
        {
            luminanceMap = viewSet.getLuminanceEncoding().createLuminanceMap(context);
            inverseLuminanceMap = viewSet.getLuminanceEncoding().createInverseLuminanceMap(context);
        }
        else
        {
            luminanceMap = null;
            inverseLuminanceMap = null;
        }

<<<<<<< HEAD
        if (geometry != null && loadOptions.getDepthImageWidth() != 0 && loadOptions.getDepthImageHeight() != 0)
=======
        // Read the images from a file
        if (loadOptions != null && loadOptions.areColorImagesRequested() && viewSet.getImageFilePath() != null && viewSet.getCameraPoseCount() > 0)
        {
            Date timestamp = new Date();
            File imageFile = findImageFile(viewSet.getPrimaryViewIndex());

            BufferedImage img;

            // Read a single image to get the dimensions for the texture array
            try(InputStream input = new FileInputStream(imageFile)) // myZip.retrieveFile(imageFile);
            {
                img = ImageIO.read(input);
            }

            if(img == null)
            {
                throw new IOException(String.format("Error: Unsupported image format '%s'.",
                        viewSet.getImageFileName(0)));
            }

            ColorTextureBuilder<ContextType, ? extends Texture3D<ContextType>> textureArrayBuilder =
                    context.getTextureFactory().build2DColorTextureArray(img.getWidth(), img.getHeight(), viewSet.getCameraPoseCount());

            if (loadOptions.isCompressionRequested())
            {
                if (loadOptions.isAlphaRequested())
                {
                    textureArrayBuilder.setInternalFormat(CompressionFormat.RGB_4BPP_ALPHA_4BPP);
                }
                else
                {
                    textureArrayBuilder.setInternalFormat(CompressionFormat.RGB_PUNCHTHROUGH_ALPHA1_4BPP);
                }
            }
            else
            {
                textureArrayBuilder.setInternalFormat(ColorFormat.RGBA8);
            }

            if (loadOptions.areMipmapsRequested())
            {
                textureArrayBuilder.setMipmapsEnabled(true);
            }
            else
            {
                textureArrayBuilder.setMipmapsEnabled(false);
            }

            textureArrayBuilder.setLinearFilteringEnabled(true);
            textureArrayBuilder.setMaxAnisotropy(16.0f);

//            textureArrayBuilder.setInternalFormat(ColorFormat.R16UI);
//            textureArrayBuilder.setMipmapsEnabled(false);
//            textureArrayBuilder.setLinearFilteringEnabled(false);

            colorTextures = textureArrayBuilder.createTexture();

            if(loadingMonitor != null)
            {
                loadingMonitor.setMaximum(viewSet.getCameraPoseCount());
            }

            int m = viewSet.getCameraPoseCount();
            for (int i = 0; i < viewSet.getCameraPoseCount(); i++)
            {
                System.out.printf("%d/%d", i, m);
                System.out.println();
                imageFile = findImageFile(i);

                this.colorTextures.loadLayer(i, imageFile, true);

                if(loadingMonitor != null)
                {
                    loadingMonitor.setProgress(i+1);
                }
            }

            System.out.println("View Set textures loaded in " + (new Date().getTime() - timestamp.getTime()) + " milliseconds.");
        }
        else
        {
            this.colorTextures = null;
        }

        if (loadingMonitor != null)
        {
            loadingMonitor.setMaximum(0.0);
        }

        if (geometry != null)
>>>>>>> 249c8c1b
        {
            this.positionBuffer = context.createVertexBuffer().setData(geometry.getVertices());

            try
            (
                // Don't automatically generate any texture attachments for this framebuffer object
                FramebufferObject<ContextType> depthRenderingFBO =
                    context.buildFramebufferObject(loadOptions.getDepthImageWidth(), loadOptions.getDepthImageHeight())
                        .createFramebufferObject();

                // Load the program
                Program<ContextType> depthRenderingProgram = context.getShaderProgramBuilder()
                    .addShader(ShaderType.VERTEX, new File("shaders/common/depth.vert"))
                    .addShader(ShaderType.FRAGMENT, new File("shaders/common/depth.frag"))
                    .createProgram()
            )
            {
                Drawable<ContextType> depthDrawable = context.createDrawable(depthRenderingProgram);
                depthDrawable.addVertexBuffer("position", positionBuffer);

                double minDepth = viewSet.getRecommendedFarPlane();

                if (loadOptions.areDepthImagesRequested() && this.eigentextures == null)
                {
                    // Build depth textures for each view
                    this.depthTextures =
                        context.getTextureFactory().build2DDepthTextureArray(
                                loadOptions.getDepthImageWidth(), loadOptions.getDepthImageHeight(), viewSet.getCameraPoseCount())
                            .createTexture();

                    // Render each depth texture
                    for (int i = 0; i < viewSet.getCameraPoseCount(); i++)
                    {
                        depthRenderingFBO.setDepthAttachment(depthTextures.getLayerAsFramebufferAttachment(i));
                        depthRenderingFBO.clearDepthBuffer();

                        depthRenderingProgram.setUniform("model_view", viewSet.getCameraPose(i));
                        depthRenderingProgram.setUniform("projection",
                            viewSet.getCameraProjection(viewSet.getCameraProjectionIndex(i))
                                .getProjectionMatrix(
                                    viewSet.getRecommendedNearPlane(),
                                    viewSet.getRecommendedFarPlane()
                                )
                        );

                        depthDrawable.draw(PrimitiveMode.TRIANGLES, depthRenderingFBO);

                        if (i == viewSet.getPrimaryViewIndex())
                        {
                            short[] depthBufferData = depthRenderingFBO.readDepthBuffer();
                            for (short encodedDepth : depthBufferData)
                            {
                                int nonlinearDepth = 0xFFFF & (int) encodedDepth;
                                minDepth = Math.min(minDepth, getLinearDepth((double) nonlinearDepth / 0xFFFF,
                                    viewSet.getRecommendedNearPlane(), viewSet.getRecommendedFarPlane()));
                            }
                        }
                    }
                }
                else
                {
                    this.depthTextures = null;

                    try(Texture2D<ContextType> depthAttachment = context.getTextureFactory()
                            .build2DDepthTexture(loadOptions.getDepthImageWidth(), loadOptions.getDepthImageHeight())
                            .createTexture())
                    {
                        depthRenderingFBO.setDepthAttachment(depthAttachment);

                        depthRenderingFBO.clearDepthBuffer();

                        depthRenderingProgram.setUniform("model_view", viewSet.getCameraPose(viewSet.getPrimaryViewIndex()));
                        depthRenderingProgram.setUniform("projection",
                            viewSet.getCameraProjection(viewSet.getCameraProjectionIndex(viewSet.getPrimaryViewIndex()))
                                .getProjectionMatrix(
                                    viewSet.getRecommendedNearPlane(),
                                    viewSet.getRecommendedFarPlane()
                                )
                        );

                        depthDrawable.draw(PrimitiveMode.TRIANGLES, depthRenderingFBO);

                        short[] depthBufferData = depthRenderingFBO.readDepthBuffer();
                        for (short encodedDepth : depthBufferData)
                        {
                            int nonlinearDepth = 0xFFFF & (int) encodedDepth;
                            minDepth = Math.min(minDepth, getLinearDepth((double) nonlinearDepth / 0xFFFF,
                                viewSet.getRecommendedNearPlane(), viewSet.getRecommendedFarPlane()));
                        }
                    }
                }

                primaryViewDistance = minDepth;
            }
        }
        else
        {
            this.positionBuffer = null;
            this.depthTextures = null;
            primaryViewDistance = 0.0;
        }

        if (geometry != null && geometry.hasTexCoords())
        {
            this.texCoordBuffer = context.createVertexBuffer().setData(geometry.getTexCoords());
        }
        else
        {
            this.texCoordBuffer = null;
        }
        
        if (geometry != null && geometry.hasNormals())
        {
            this.normalBuffer = context.createVertexBuffer().setData(geometry.getNormals());
        }
        else
        {
            this.normalBuffer = null;
        }
        
        if (geometry != null && geometry.hasTexCoords() && geometry.hasNormals())
        {
            this.tangentBuffer = context.createVertexBuffer().setData(geometry.getTangents());
        }
        else
        {
            this.tangentBuffer = null;
        }

        // TODO Use more information from the material.  Currently just pulling texture names.
        if (this.geometry != null)
        {
            Material material = this.geometry.getMaterial();
            String diffuseTextureName = null;
            String normalTextureName = null;
            String specularTextureName = null;
            String roughnessTextureName = null;

            if (material != null)
            {
                if (material.getDiffuseMap() != null)
                {
                    diffuseTextureName = material.getDiffuseMap().getMapName();
                }

                if (material.getNormalMap() != null)
                {
                    normalTextureName = material.getNormalMap().getMapName();
                }

                if (material.getSpecularMap() != null)
                {
                    specularTextureName = material.getSpecularMap().getMapName();
                }

                if (material.getRoughnessMap() != null)
                {
                    roughnessTextureName = material.getRoughnessMap().getMapName();
                }
            }

            if (this.viewSet.getGeometryFileName() != null)
            {
                String prefix = this.viewSet.getGeometryFileName().split("\\.")[0];
                diffuseTextureName = diffuseTextureName != null ? diffuseTextureName : prefix + "_Kd.png";
                normalTextureName = normalTextureName != null ? normalTextureName : prefix + "_norm.png";
                specularTextureName = specularTextureName != null ? specularTextureName : prefix + "_Ks.png";
                roughnessTextureName = roughnessTextureName != null ? roughnessTextureName : prefix + "_Pr.png";
            }
            else
            {
                diffuseTextureName = diffuseTextureName != null ? diffuseTextureName : "diffuse.png";
                normalTextureName = normalTextureName != null ? normalTextureName : "normal.png";
                specularTextureName = specularTextureName != null ? specularTextureName : "specular.png";
                roughnessTextureName = roughnessTextureName != null ? roughnessTextureName : "roughness.png";
            }

            File diffuseFile = new File(this.geometry.getFilename().getParentFile(), diffuseTextureName);
            File normalFile = new File(this.geometry.getFilename().getParentFile(), normalTextureName);
            File specularFile = new File(this.geometry.getFilename().getParentFile(), specularTextureName);
            File roughnessFile = new File(this.geometry.getFilename().getParentFile(), roughnessTextureName);

            if (diffuseFile != null && diffuseFile.exists())
            {
                System.out.println("Diffuse texture found.");
                ColorTextureBuilder<ContextType, ? extends Texture2D<ContextType>> diffuseTextureBuilder =
                    context.getTextureFactory().build2DColorTextureFromFile(diffuseFile, true);

                if (loadOptions.isCompressionRequested())
                {
                    diffuseTextureBuilder.setInternalFormat(CompressionFormat.RGB_4BPP);
                }
                else
                {
                    diffuseTextureBuilder.setInternalFormat(ColorFormat.RGB8);
                }

                diffuseTexture = diffuseTextureBuilder
                    .setMipmapsEnabled(loadOptions.areMipmapsRequested())
                    .setLinearFilteringEnabled(true)
                    .createTexture();
            }
            else
            {
                diffuseTexture = null;
            }

            if (normalFile != null && normalFile.exists())
            {
                System.out.println("Normal texture found.");
                ColorTextureBuilder<ContextType, ? extends Texture2D<ContextType>> normalTextureBuilder =
                    context.getTextureFactory().build2DColorTextureFromFile(normalFile, true);

                if (loadOptions.isCompressionRequested())
                {
                    normalTextureBuilder.setInternalFormat(CompressionFormat.RED_4BPP_GREEN_4BPP);
                }
                else
                {
                    normalTextureBuilder.setInternalFormat(ColorFormat.RG8);
                }

                normalTexture = normalTextureBuilder
                    .setMipmapsEnabled(loadOptions.areMipmapsRequested())
                    .setLinearFilteringEnabled(true)
                    .createTexture();
            }
            else
            {
                normalTexture = null;
            }

            if (specularFile != null && specularFile.exists())
            {
                System.out.println("Specular texture found.");
                ColorTextureBuilder<ContextType, ? extends Texture2D<ContextType>> specularTextureBuilder =
                    context.getTextureFactory().build2DColorTextureFromFile(specularFile, true);
                if (loadOptions.isCompressionRequested())
                {
                    specularTextureBuilder.setInternalFormat(CompressionFormat.RGB_4BPP);
                }
                else
                {
                    specularTextureBuilder.setInternalFormat(ColorFormat.RGB8);
                }

                specularTexture = specularTextureBuilder
                    .setMipmapsEnabled(loadOptions.areMipmapsRequested())
                    .setLinearFilteringEnabled(true)
                    .createTexture();
            }
            else
            {
                specularTexture = null;
            }

            if (roughnessFile != null && roughnessFile.exists())
            {
                System.out.println("Roughness texture found.");
                ColorTextureBuilder<ContextType, ? extends Texture2D<ContextType>> roughnessTextureBuilder;

//                if (loadOptions.isCompressionRequested())
//                {
//                    // Use 16 bits to give the built-in compression algorithm extra precision to work with.
//                    roughnessTextureBuilder =
//                        context.getTextureFactory().build2DColorTextureFromFile(roughnessFile, true,
//                            AbstractDataTypeFactory.getInstance().getMultiComponentDataType(NativeDataType.UNSIGNED_SHORT, 3),
//                            color -> new IntVector3(
//                                (int)Math.max(0, Math.min(0xFFFF, Math.round(
//                                    (Math.max(-15.0, Math.min(15.0, (color.getRed() - color.getGreen()) * 30.0 / 255.0)) + 16.0) * 0xFFFF / 31.0))),
//                                (int)Math.max(0, Math.min(0xFFFF, Math.round(color.getGreen() * 0xFFFF / 255.0))),
//                                (int)Math.max(0, Math.min(0xFFFF, Math.round(
//                                    (Math.max(-15.0, Math.min(15.0, (color.getBlue() - color.getGreen()) * 30.0 / 255.0)) + 16.0) * 0xFFFF / 31.0)))));
//                    roughnessTextureBuilder.setInternalFormat(CompressionFormat.RGB_4BPP);
//                }
//                else
                {
                    roughnessTextureBuilder =
                        context.getTextureFactory().build2DColorTextureFromFile(roughnessFile, true,
                            AbstractDataTypeFactory.getInstance().getMultiComponentDataType(NativeDataType.UNSIGNED_BYTE, 3),
                            color -> new IntVector3(
                                (int)Math.max(0, Math.min(255, Math.round(
                                    (Math.max(-15.0, Math.min(15.0, (color.getRed() - color.getGreen()) * 30.0 / 255.0)) + 16.0) * 255.0 / 31.0))),
                                color.getGreen(),
                                (int)Math.max(0, Math.min(255, Math.round(
                                    (Math.max(-15.0, Math.min(15.0, (color.getBlue() - color.getGreen()) * 30.0 / 255.0)) + 16.0) * 255.0 / 31.0)))));
                    roughnessTextureBuilder.setInternalFormat(ColorFormat.RGB8);
                }

                roughnessTexture = roughnessTextureBuilder
                        .setMipmapsEnabled(loadOptions.areMipmapsRequested())
                        .setLinearFilteringEnabled(true)
                        .createTexture();
            }
            else
            {
                roughnessTexture = null;
            }
        }
        else
        {
            diffuseTexture = null;
            normalTexture = null;
            specularTexture = null;
            roughnessTexture = null;
        }

        if (this.depthTextures != null)
        {
            shadowTextures =
                context.getTextureFactory()
                    .build2DDepthTextureArray(this.depthTextures.getWidth(), this.depthTextures.getHeight(), this.viewSet.getCameraPoseCount())
                    .createTexture();
            shadowMatrixBuffer = context.createUniformBuffer();

            updateShadowTextures();
        }
        else
        {
            shadowTextures = null;
            shadowMatrixBuffer = null;
        }
    }

    public ProgramBuilder<ContextType> getIBRShaderProgramBuilder(RenderingMode renderingMode)
    {
        ProgramBuilder<ContextType> builder = context.getShaderProgramBuilder()
            .define("CAMERA_POSE_COUNT", this.viewSet.getCameraPoseCount())
            .define("LIGHT_COUNT", this.viewSet.getLightCount())
            .define("CAMERA_PROJECTION_COUNT", this.viewSet.getCameraProjectionCount())
            .define("LUMINANCE_MAP_ENABLED", this.luminanceMap != null)
            .define("INVERSE_LUMINANCE_MAP_ENABLED", this.inverseLuminanceMap != null)
            .define("INFINITE_LIGHT_SOURCES", this.viewSet.areLightSourcesInfinite())
            .define("VISIBILITY_TEST_ENABLED", this.depthTextures != null)
            .define("SHADOW_TEST_ENABLED", this.shadowTextures != null)
            .define("IMAGE_BASED_RENDERING_ENABLED", renderingMode.isImageBased())
            .define("DIFFUSE_TEXTURE_ENABLED", this.diffuseTexture != null && renderingMode.useDiffuseTexture())
            .define("SPECULAR_TEXTURE_ENABLED", this.specularTexture != null && renderingMode.useSpecularTextures())
            .define("ROUGHNESS_TEXTURE_ENABLED", this.roughnessTexture != null && renderingMode.useSpecularTextures())
            .define("NORMAL_TEXTURE_ENABLED", this.normalTexture != null && renderingMode.useNormalTexture())
            .define("SVD_MODE", this.eigentextures != null);

        if (this.eigentextures != null)
        {
            builder.define("EIGENTEXTURE_COUNT", this.eigentextures.getDepth());
            builder.define("VIEW_WEIGHT_PACKING_X", this.svdViewWeightPacking.x);
            builder.define("VIEW_WEIGHT_PACKING_Y", this.svdViewWeightPacking.y);
        }

        return builder;
    }

    public ProgramBuilder<ContextType> getIBRShaderProgramBuilder()
    {
        return getIBRShaderProgramBuilder(RenderingMode.IMAGE_BASED);
    }

    public static File findImageFile(File requestedFile) throws FileNotFoundException
    {
        if (requestedFile.exists())
        {
            return requestedFile;
        }
        else
        {
            // Try some alternate file formats/extensions
            String[] altFormats = { "png", "PNG", "jpg", "JPG", "jpeg", "JPEG" };
            for(String extension : altFormats)
            {
                String[] filenameParts = requestedFile.getName().split("\\.");

                String altFileName;
                if (filenameParts.length > 1)
                {
                    filenameParts[filenameParts.length - 1] = extension;
                    altFileName = String.join(".", filenameParts);
                }
                else
                {
                    altFileName = String.join(".", filenameParts[0], extension);
                }

                File imageFileGuess = new File(requestedFile.getParentFile(), altFileName);

                System.out.printf("Trying '%s'\n", imageFileGuess.getAbsolutePath());
                if (imageFileGuess.exists())
                {
                    System.out.printf("Found!!\n");
                    return imageFileGuess;
                }
            }

            // Is it still not there?
            throw new FileNotFoundException(
                String.format("'%s' not found.", requestedFile.getName()));
        }
    }

    public File findImageFile(int index) throws FileNotFoundException
    {
        return findImageFile(viewSet.getImageFile(index));
    }

    private void updateShadowTextures() throws FileNotFoundException
    {
        if (this.depthTextures != null)
        {
            try
            (
                // Don't automatically generate any texture attachments for this framebuffer object
                FramebufferObject<ContextType> depthRenderingFBO =
                    context.buildFramebufferObject(this.depthTextures.getWidth(), this.depthTextures.getHeight())
                        .createFramebufferObject();

                // Load the program
                Program<ContextType> depthRenderingProgram = context.getShaderProgramBuilder()
                        .addShader(ShaderType.VERTEX, new File("shaders/common/depth.vert"))
                        .addShader(ShaderType.FRAGMENT, new File("shaders/common/depth.frag"))
                        .createProgram()
            )
            {
                Drawable<ContextType> depthDrawable = context.createDrawable(depthRenderingProgram);
                depthDrawable.addVertexBuffer("position", this.positionBuffer);

                // Flatten the camera pose matrices into 16-component vectors and store them in the vertex list data structure.
                NativeVectorBuffer flattenedShadowMatrices = NativeVectorBufferFactory.getInstance().createEmpty(NativeDataType.FLOAT, 16, this.viewSet.getCameraPoseCount());

                // Render each depth texture
                for (int i = 0; i < this.viewSet.getCameraPoseCount(); i++)
                {
                    depthRenderingFBO.setDepthAttachment(shadowTextures.getLayerAsFramebufferAttachment(i));
                    depthRenderingFBO.clearDepthBuffer();

                    depthRenderingProgram.setUniform("model_view", this.viewSet.getCameraPose(i));
                    depthRenderingProgram.setUniform("projection",
                        this.viewSet.getCameraProjection(this.viewSet.getCameraProjectionIndex(i))
                            .getProjectionMatrix(
                                this.viewSet.getRecommendedNearPlane(),
                                this.viewSet.getRecommendedFarPlane()
                            )
                    );

                    Matrix4 modelView = Matrix4.lookAt(
                            this.viewSet.getCameraPoseInverse(i).times(this.viewSet.getLightPosition(0).asPosition()).getXYZ(),
                            this.geometry.getCentroid(),
                            new Vector3(0, 1, 0));
                    depthRenderingProgram.setUniform("model_view", modelView);

                    Matrix4 projection = this.viewSet.getCameraProjection(this.viewSet.getCameraProjectionIndex(i))
                            .getProjectionMatrix(
                                this.viewSet.getRecommendedNearPlane(),
                                this.viewSet.getRecommendedFarPlane() * 2 // double it for good measure
                            );
                    depthRenderingProgram.setUniform("projection", projection);

                    depthDrawable.draw(PrimitiveMode.TRIANGLES, depthRenderingFBO);

                    Matrix4 fullTransform = projection.times(modelView);

                    int d = 0;
                    for (int col = 0; col < 4; col++) // column
                    {
                        for (int row = 0; row < 4; row++) // row
                        {
                            flattenedShadowMatrices.set(i, d, fullTransform.get(row, col));
                            d++;
                        }
                    }
                }

                // Create the uniform buffer
                shadowMatrixBuffer.setData(flattenedShadowMatrices);
            }
        }
    }

    private static double getLinearDepth(double nonLinearDepth, double nearPlane, double farPlane)
    {
        return 2 * nearPlane * farPlane / (farPlane + nearPlane - nonLinearDepth * (farPlane - nearPlane));
    }

    public void updateLuminanceMap()
    {
        if (luminanceMap != null)
        {
            luminanceMap.close();
            luminanceMap = null;
        }

        if (inverseLuminanceMap != null)
        {
            inverseLuminanceMap.close();
            inverseLuminanceMap = null;
        }

        if (viewSet.hasCustomLuminanceEncoding())
        {
            luminanceMap = viewSet.getLuminanceEncoding().createLuminanceMap(context);
            inverseLuminanceMap = viewSet.getLuminanceEncoding().createInverseLuminanceMap(context);
        }
    }

    public void updateLightData()
    {
        // Store the light positions in a uniform buffer
        if (lightPositionBuffer != null && viewSet.getLightPositionData() != null)
        {
            // Create the uniform buffer
            lightPositionBuffer.setData(viewSet.getLightPositionData());
        }

        // Store the light positions in a uniform buffer
        if (lightIntensityBuffer != null && viewSet.getLightIntensityData() != null)
        {
            // Create the uniform buffer
            lightIntensityBuffer.setData(viewSet.getLightIntensityData());
        }

        try
        {
            updateShadowTextures();
        }
        catch (FileNotFoundException e)
        {
            e.printStackTrace();
        }
    }

    public Texture1D<ContextType> getLuminanceMap()
    {
        return luminanceMap;
    }

    public Texture1D<ContextType> getInverseLuminanceMap()
    {
        return inverseLuminanceMap;
    }

    private void setupCommon(Program<ContextType> program)
    {
        if (this.eigentextures != null)
        {
            program.setTexture("eigentextures", this.eigentextures);
            program.setTexture("viewWeightTextures", this.colorTextures);
            program.setUniform("blockSize", new IntVector2(16, 16));
        }
        else
        {
            program.setTexture("viewImages", this.colorTextures);
        }

        program.setUniformBuffer("CameraWeights", this.cameraWeightBuffer);
        program.setUniformBuffer("CameraPoses", this.cameraPoseBuffer);

        if (this.cameraProjectionBuffer != null && this.cameraProjectionIndexBuffer != null)
        {
            program.setUniformBuffer("CameraProjections", this.cameraProjectionBuffer);
            program.setUniformBuffer("CameraProjectionIndices", this.cameraProjectionIndexBuffer);
        }

        if (this.lightPositionBuffer != null && this.lightIntensityBuffer != null && this.lightIndexBuffer != null)
        {
            program.setUniformBuffer("LightPositions", this.lightPositionBuffer);
            program.setUniformBuffer("LightIntensities", this.lightIntensityBuffer);
            program.setUniformBuffer("LightIndices", this.lightIndexBuffer);
        }

        program.setUniform("gamma", this.viewSet.getGamma());

        if (this.luminanceMap == null)
        {
            program.setTexture("luminanceMap", context.getTextureFactory().getNullTexture(SamplerType.FLOAT_1D));
        }
        else
        {
            program.setTexture("luminanceMap", this.luminanceMap);
        }

        if (this.inverseLuminanceMap == null)
        {
            program.setTexture("inverseLuminanceMap", context.getTextureFactory().getNullTexture(SamplerType.FLOAT_1D));
        }
        else
        {
            program.setTexture("inverseLuminanceMap", this.inverseLuminanceMap);
        }

        if (this.depthTextures == null)
        {
            program.setTexture("depthImages", context.getTextureFactory().getNullTexture(SamplerType.FLOAT_2D_ARRAY));
        }
        else
        {
            program.setTexture("depthImages", this.depthTextures);
            program.setUniform("occlusionBias", 0.002f);
        }

        if (this.shadowMatrixBuffer == null || this.shadowTextures == null)
        {
            program.setTexture("shadowImages", context.getTextureFactory().getNullTexture(SamplerType.FLOAT_2D_ARRAY));
        }
        else
        {
            program.setUniformBuffer("ShadowMatrices", this.shadowMatrixBuffer);
            program.setTexture("shadowImages", this.shadowTextures);
            program.setUniform("occlusionBias", 0.002f);
        }
    }

    public void setupShaderProgram(Program<ContextType> program)
    {
        setupCommon(program);

        if (this.normalTexture == null)
        {
            program.setTexture("normalMap", context.getTextureFactory().getNullTexture(SamplerType.FLOAT_2D));
        }
        else
        {
            program.setTexture("normalMap", this.normalTexture);
        }

        if (this.diffuseTexture == null)
        {
            program.setTexture("diffuseMap", context.getTextureFactory().getNullTexture(SamplerType.FLOAT_2D));
        }
        else
        {
            program.setTexture("diffuseMap", this.diffuseTexture);
        }

        if (this.specularTexture == null)
        {
            program.setTexture("specularMap", context.getTextureFactory().getNullTexture(SamplerType.FLOAT_2D));
        }
        else
        {
            program.setTexture("specularMap", this.specularTexture);
        }

        if (this.roughnessTexture == null)
        {
            program.setTexture("roughnessMap", context.getTextureFactory().getNullTexture(SamplerType.FLOAT_2D));
        }
        else
        {
            program.setTexture("roughnessMap", this.roughnessTexture);
        }
    }

    public double getPrimaryViewDistance()
    {
        return primaryViewDistance;
    }

    public float getCameraWeight(int index)
    {
        if (this.cameraWeights != null)
        {
            return this.cameraWeights[index];
        }
        else
        {
            throw new IllegalStateException("Camera weights are unavailable.");
        }
    }

    private static float[] computeCameraWeights(ViewSet viewSet, VertexGeometry geometry)
    {
        float[] cameraWeights = new float[viewSet.getCameraPoseCount()];
        
        Vector3[] viewDirections = IntStream.range(0, viewSet.getCameraPoseCount())
            .mapToObj(i -> viewSet.getCameraPoseInverse(i).getColumn(3).getXYZ()
                            .minus(geometry.getCentroid()).normalized())
            .toArray(Vector3[]::new);

        int[] totals = new int[viewSet.getCameraPoseCount()];
        int targetSampleCount = viewSet.getCameraPoseCount() * 256;
        double densityFactor = Math.sqrt(Math.PI * targetSampleCount);
        int sampleRows = (int)Math.ceil(densityFactor / 2) + 1;

        // Find the view with the greatest distance from any other view.
        // Directions that are further from any view than distance will be ignored in the view weight calculation.
        double maxMinDistance = 0.0;
        for (int i = 0; i < viewSet.getCameraPoseCount(); i++)
        {
            double minDistance = Double.MAX_VALUE;
            for (int j = 0; j < viewSet.getCameraPoseCount(); j++)
            {
                if (i != j)
                {
                    minDistance = Math.min(minDistance, Math.acos(Math.max(-1.0, Math.min(1.0f, viewDirections[i].dot(viewDirections[j])))));
                }
            }
            maxMinDistance = Math.max(maxMinDistance, minDistance);
        }

        int actualSampleCount = 0;

        for (int i = 0; i < sampleRows; i++)
        {
            double r = Math.sin(Math.PI * (double)i / (double)(sampleRows-1));
            int sampleColumns = Math.max(1, (int)Math.ceil(densityFactor * r));

            for (int j = 0; j < sampleColumns; j++)
            {
                Vector3 sampleDirection = new Vector3(
                        (float)(r * Math.cos(2 * Math.PI * (double)j / (double)sampleColumns)),
                        (float) Math.cos(Math.PI * (double)i / (double)(sampleRows-1)),
                        (float)(r * Math.sin(2 * Math.PI * (double)j / (double)sampleColumns)));

                double minDistance = maxMinDistance;
                int minIndex = -1;
                for (int k = 0; k < viewSet.getCameraPoseCount(); k++)
                {
                    double distance = Math.acos(Math.max(-1.0, Math.min(1.0f, sampleDirection.dot(viewDirections[k]))));
                    if (distance < minDistance)
                    {
                        minDistance = distance;
                        minIndex = k;
                    }
                }

                if (minIndex >= 0)
                {
                    totals[minIndex]++;
                }

                actualSampleCount++;
            }
        }

        System.out.println("---");
        System.out.println("View weights:");

        for (int k = 0; k < viewSet.getCameraPoseCount(); k++)
        {
            cameraWeights[k] = (float)totals[k] / (float)actualSampleCount;
            System.out.println(viewSet.getImageFileName(k) + '\t' + cameraWeights[k]);
        }

        System.out.println("---");

        return cameraWeights;
    }

    @Override
    public void close()
    {
        if (this.cameraWeightBuffer != null)
        {
            this.cameraWeightBuffer.close();
        }

        if (this.cameraPoseBuffer != null)
        {
            this.cameraPoseBuffer.close();
        }

        if (this.cameraProjectionBuffer != null)
        {
            this.cameraProjectionBuffer.close();
        }

        if (this.cameraProjectionIndexBuffer != null)
        {
            this.cameraProjectionIndexBuffer.close();
        }

        if (this.lightPositionBuffer != null)
        {
            this.lightPositionBuffer.close();
        }

        if (this.lightIntensityBuffer != null)
        {
            this.lightIntensityBuffer.close();
        }

        if (this.lightIndexBuffer != null)
        {
            this.lightIndexBuffer.close();
        }

        if (this.positionBuffer != null)
        {
            this.positionBuffer.close();
        }

        if (this.texCoordBuffer != null)
        {
            this.texCoordBuffer.close();
        }

        if (this.normalBuffer != null)
        {
            this.normalBuffer.close();
        }

        if (this.tangentBuffer != null)
        {
            this.tangentBuffer.close();
        }

        if (this.colorTextures != null)
        {
            this.colorTextures.close();
        }

        if (this.eigentextures != null)
        {
            this.eigentextures.close();
        }

        if (depthTextures != null)
        {
            depthTextures.close();
        }

        if (diffuseTexture != null)
        {
            diffuseTexture.close();
        }

        if (normalTexture != null)
        {
            normalTexture.close();
        }

        if (specularTexture != null)
        {
            specularTexture.close();
        }

        if (roughnessTexture != null)
        {
            roughnessTexture.close();
        }

        if (shadowTextures != null)
        {
            shadowTextures.close();
        }

        if (shadowMatrixBuffer != null)
        {
            shadowMatrixBuffer.close();
        }

        if (luminanceMap != null)
        {
            luminanceMap.close();
        }

        if (inverseLuminanceMap != null)
        {
            inverseLuminanceMap.close();
        }
    }
}
<|MERGE_RESOLUTION|>--- conflicted
+++ resolved
@@ -1,1427 +1,1334 @@
-package tetzlaff.ibrelight.rendering;
-
-import java.awt.image.BufferedImage;
-import java.io.*;
-import java.nio.file.Path;
-import java.util.Arrays;
-import java.util.Date;
-import java.util.stream.IntStream;
-import javax.imageio.ImageIO;
-import javax.xml.stream.XMLStreamException;
-
-import tetzlaff.gl.builders.ColorTextureBuilder;
-import tetzlaff.gl.builders.ProgramBuilder;
-import tetzlaff.gl.core.*;
-import tetzlaff.gl.material.Material;
-import tetzlaff.gl.nativebuffer.NativeDataType;
-import tetzlaff.gl.nativebuffer.NativeVectorBuffer;
-import tetzlaff.gl.nativebuffer.NativeVectorBufferFactory;
-import tetzlaff.gl.types.AbstractDataTypeFactory;
-import tetzlaff.gl.util.VertexGeometry;
-import tetzlaff.gl.vecmath.IntVector2;
-import tetzlaff.gl.vecmath.IntVector3;
-import tetzlaff.gl.vecmath.Matrix4;
-import tetzlaff.gl.vecmath.Vector3;
-import tetzlaff.ibrelight.core.LoadingMonitor;
-import tetzlaff.ibrelight.core.ReadonlyLoadOptionsModel;
-import tetzlaff.ibrelight.core.RenderingMode;
-import tetzlaff.ibrelight.core.ViewSet;
-
-public final class IBRResources<ContextType extends Context<ContextType>> implements AutoCloseable
-{
-    public final ContextType context;
-    public final ViewSet viewSet;
-    public final VertexGeometry geometry;
-
-    /**
-     * A GPU buffer containing the camera poses defining the transformation from object space to camera space for each view.
-     * These are necessary to perform projective texture mapping.
-     */
-    public final UniformBuffer<ContextType> cameraPoseBuffer;
-
-    /**
-     * A GPU buffer containing projection transformations defining the intrinsic properties of each camera.
-     */
-    public final UniformBuffer<ContextType> cameraProjectionBuffer;
-
-    /**
-     * A GPU buffer containing for every view an index designating the projection transformation that should be used for each view.
-     */
-    public final UniformBuffer<ContextType> cameraProjectionIndexBuffer;
-
-    /**
-     * A GPU buffer containing light source positions, used only for reflectance fields and illumination-dependent rendering (ignored for light fields).
-     * Assumed by convention to be in camera space.
-     */
-    public final UniformBuffer<ContextType> lightPositionBuffer;
-
-    /**
-     * A GPU buffer containing light source intensities, used only for reflectance fields and illumination-dependent rendering (ignored for light fields).
-     */
-    public final UniformBuffer<ContextType> lightIntensityBuffer;
-
-    /**
-     * A GPU buffer containing for every view an index designating the light source position and intensity that should be used for each view.
-     */
-    public final UniformBuffer<ContextType> lightIndexBuffer;
-
-    /**
-     * A texture array instantiated on the GPU containing the image corresponding to each view in this dataset.
-     */
-    public final Texture3D<ContextType> colorTextures;
-
-    public final Texture3D<ContextType> eigentextures;
-
-    /**
-     * A 1D texture defining how encoded RGB values should be converted to linear luminance.
-     */
-    private Texture1D<ContextType> luminanceMap;
-
-    /**
-     * A 1D texture defining how encoded RGB values should be converted to linear luminance.
-     */
-    private Texture1D<ContextType> inverseLuminanceMap;
-
-    public final VertexBuffer<ContextType> positionBuffer;
-    public final VertexBuffer<ContextType> texCoordBuffer;
-    public final VertexBuffer<ContextType> normalBuffer;
-    public final VertexBuffer<ContextType> tangentBuffer;
-    public final Texture3D<ContextType> depthTextures;
-    public final Texture2D<ContextType> diffuseTexture;
-    public final Texture2D<ContextType> normalTexture;
-    public final Texture2D<ContextType> specularTexture;
-    public final Texture2D<ContextType> roughnessTexture;
-    public final Texture3D<ContextType> shadowTextures;
-    public final UniformBuffer<ContextType> shadowMatrixBuffer;
-    public final UniformBuffer<ContextType> cameraWeightBuffer;
-
-    private final double primaryViewDistance;
-    private final IntVector2 svdViewWeightPacking;
-
-    private final float[] cameraWeights;
-
-    public static final class Builder<ContextType extends Context<ContextType>>
-    {
-        private final ContextType context;
-        private ViewSet viewSet;
-        private VertexGeometry geometry;
-        private File imageDirectoryOverride;
-        private ReadonlyLoadOptionsModel loadOptions;
-        private LoadingMonitor loadingMonitor;
-
-        private float gamma;
-        private double[] linearLuminanceValues;
-        private byte[] encodedLuminanceValues;
-        private String primaryViewName;
-
-        private Builder(ContextType context)
-        {
-            this.context = context;
-        }
-
-        public Builder<ContextType> setPrimaryView(String primaryViewName)
-        {
-            this.primaryViewName = primaryViewName;
-            return this;
-        }
-
-        public Builder<ContextType> setLoadOptions(ReadonlyLoadOptionsModel loadOptions)
-        {
-            this.loadOptions = loadOptions;
-            return this;
-        }
-
-        public Builder<ContextType> setLoadingMonitor(LoadingMonitor loadingMonitor)
-        {
-            this.loadingMonitor = loadingMonitor;
-            return this;
-        }
-
-        public Builder<ContextType> setTonemapping(float gamma, double[] linearLuminanceValues, byte[] encodedLuminanceValues)
-        {
-            this.gamma = gamma;
-            this.linearLuminanceValues = Arrays.copyOf(linearLuminanceValues, linearLuminanceValues.length);
-            this.encodedLuminanceValues = Arrays.copyOf(encodedLuminanceValues, encodedLuminanceValues.length);
-            return this;
-        }
-
-        public Builder<ContextType> loadVSETFile(File vsetFile) throws FileNotFoundException
-        {
-            this.viewSet = ViewSet.loadFromVSETFile(vsetFile);
-            this.geometry = VertexGeometry.createFromOBJFile(this.viewSet.getGeometryFile());
-            return this;
-        }
-
-        // undistorted images are defined in the load options
-        public Builder<ContextType> loadAgisoftFiles(File cameraFile, File geometryFile, File undistortedImageDirectory) throws FileNotFoundException, XMLStreamException
-        {
-            this.viewSet = ViewSet.loadFromAgisoftXMLFile(cameraFile);
-            Path parentDirectory = cameraFile.getParentFile().toPath();
-            if (geometryFile != null)
-            {
-                this.geometry = VertexGeometry.createFromOBJFile(geometryFile);
-                this.viewSet.setGeometryFileName(parentDirectory.relativize(geometryFile.toPath()).toString());
-            }
-            if (undistortedImageDirectory != null)
-            {
-                this.imageDirectoryOverride = undistortedImageDirectory;
-                this.viewSet.setRelativeImagePathName(parentDirectory.relativize(undistortedImageDirectory.toPath()).toString());
-            }
-            return this;
-        }
-
-        public Builder<ContextType> useExistingViewSet(ViewSet existingViewSet)
-        {
-            this.viewSet = existingViewSet;
-            return this;
-        }
-
-        public Builder<ContextType> useExistingGeometry(VertexGeometry existingGeometry)
-        {
-            this.geometry = existingGeometry;
-            return this;
-        }
-
-        public Builder<ContextType> overrideImageDirectory(File imageDirectory)
-        {
-            this.imageDirectoryOverride = imageDirectory;
-            return this;
-        }
-
-        public IBRResources<ContextType> create() throws IOException
-        {
-            if (linearLuminanceValues != null && encodedLuminanceValues != null)
-            {
-                viewSet.setTonemapping(gamma, linearLuminanceValues, encodedLuminanceValues);
-            }
-
-            if (imageDirectoryOverride != null)
-            {
-                viewSet.setRelativeImagePathName(viewSet.getRootDirectory().toPath().relativize(imageDirectoryOverride.toPath()).toString());
-            }
-
-            if (primaryViewName != null)
-            {
-                viewSet.setPrimaryView(primaryViewName);
-            }
-
-            return new IBRResources<>(context, viewSet, geometry, loadOptions, loadingMonitor);
-        }
-    }
-
-    public static <ContextType extends Context<ContextType>> Builder<ContextType> getBuilderForContext(ContextType context)
-    {
-        return new Builder<>(context);
-    }
-
-    private IBRResources(ContextType context, ViewSet viewSet, VertexGeometry geometry, ReadonlyLoadOptionsModel loadOptions, LoadingMonitor loadingMonitor) throws IOException
-    {
-        this.context = context;
-        this.viewSet = viewSet;
-        this.geometry = geometry;
-
-        if (geometry != null)
-        {
-            this.cameraWeights = computeCameraWeights(viewSet, geometry);
-            cameraWeightBuffer = context.createUniformBuffer().setData(NativeVectorBufferFactory.getInstance().createFromFloatArray(1, viewSet.getCameraPoseCount(), cameraWeights));
-        }
-        else
-        {
-            this.cameraWeights = null;
-            this.cameraWeightBuffer = null;
-        }
-
-        // Read the images from a file
-        if (loadOptions != null && loadOptions.areColorImagesRequested() && viewSet.getImageFilePath() != null && viewSet.getCameraPoseCount() > 0)
-        {
-            Date timestamp = new Date();
-
-            // Try to read the eigentextures
-            BufferedImage img = null;
-
-            File firstEigentexture = new File(viewSet.getImageFilePath(), "sv_0000_00_00.png");
-            if (firstEigentexture.exists())
-            {
-                // Read a single image to get the dimensions for the texture array
-                try (InputStream input = new FileInputStream(firstEigentexture)) // myZip.retrieveFile(imageFile);
-                {
-                    img = ImageIO.read(input);
-                }
-            }
-
-            if (img == null)
-            {
-                System.out.println("Eigentextures not found.  Loading view images as normal textures.");
-                this.eigentextures = null;
-                svdViewWeightPacking = null;
-            }
-            else
-            {
-                Texture3D<ContextType> eigentexturesTemp = null;
-
-                // TODO don't hardcode
-                svdViewWeightPacking = new IntVector2(4, 4);
-
-                try
-                {
-                    eigentexturesTemp = context.getTextureFactory()
-                        .build2DColorTextureArray(img.getWidth(), img.getHeight(), svdViewWeightPacking.x * svdViewWeightPacking.y)
-                        .setInternalFormat(CompressionFormat.RED_4BPP)
-                        .setMipmapsEnabled(true)
-                        .setMaxMipmapLevel(6) // = log2(blockSize) = log2(64)  TODO: make this configurable
-                        //.setLinearFilteringEnabled(true)
-                        //.setMaxAnisotropy(16.0f)
-                        .createTexture();
-
-                    int eigentextureIndex = 0;
-                    for (int i = 0; i < svdViewWeightPacking.x; i++)
-                    {
-                        for (int j = 0; j < svdViewWeightPacking.y; j++)
-                        {
-                            eigentexturesTemp.loadLayer(
-                                eigentextureIndex,
-                                new File(viewSet.getImageFilePath(), String.format("sv_%04d_%02d_%02d.png", eigentextureIndex, i, j)),
-                                true);
-                            eigentextureIndex++;
-                        }
-                    }
-                }
-                catch (IOException e)
-                {
-                    e.printStackTrace();
-                }
-
-                this.eigentextures = eigentexturesTemp;
-            }
-
-            File imageFile = findImageFile(0);
-
-            // Read a single image to get the dimensions for the texture array
-            try(InputStream input = new FileInputStream(imageFile)) // myZip.retrieveFile(imageFile);
-            {
-                img = ImageIO.read(input);
-            }
-
-            if (img == null)
-            {
-                throw new IOException(String.format("Error: Unsupported image format '%s'.",
-                        viewSet.getImageFileName(0)));
-            }
-
-            ColorTextureBuilder<ContextType, ? extends Texture3D<ContextType>> textureArrayBuilder =
-                    context.getTextureFactory().build2DColorTextureArray(img.getWidth(), img.getHeight(), viewSet.getCameraPoseCount());
-
-            if (this.eigentextures == null)
-            {
-                if (loadOptions.isCompressionRequested())
-                {
-                    if (loadOptions.isAlphaRequested())
-                    {
-                        textureArrayBuilder.setInternalFormat(CompressionFormat.RGB_4BPP_ALPHA_4BPP);
-                    }
-                    else
-                    {
-                        textureArrayBuilder.setInternalFormat(CompressionFormat.RGB_PUNCHTHROUGH_ALPHA1_4BPP);
-                    }
-                }
-                else
-                {
-                    textureArrayBuilder.setInternalFormat(ColorFormat.RGBA8);
-                }
-
-                if (loadOptions.areMipmapsRequested())
-                {
-                    textureArrayBuilder.setMipmapsEnabled(true);
-                }
-                else
-                {
-                    textureArrayBuilder.setMipmapsEnabled(false);
-                }
-
-                textureArrayBuilder.setLinearFilteringEnabled(true);
-                textureArrayBuilder.setMaxAnisotropy(16.0f);
-            }
-            else
-            {
-                textureArrayBuilder.setInternalFormat(ColorFormat.RGB8);
-                textureArrayBuilder.setMipmapsEnabled(false);
-                textureArrayBuilder.setLinearFilteringEnabled(false);
-            }
-
-            colorTextures = textureArrayBuilder.createTexture();
-
-            if(loadingMonitor != null)
-            {
-                loadingMonitor.setMaximum(viewSet.getCameraPoseCount());
-            }
-
-            int m = viewSet.getCameraPoseCount();
-            for (int i = 0; i < viewSet.getCameraPoseCount(); i++)
-            {
-                System.out.printf("%d/%d", i, m);
-                System.out.println();
-                imageFile = findImageFile(i);
-
-                if (this.eigentextures == null)
-                {
-                    this.colorTextures.loadLayer(i, imageFile, true);
-                }
-                else
-                {
-                    this.colorTextures.loadLayer(i, imageFile, true );// ,
-//                        AbstractDataTypeFactory.getInstance().getSingleComponentDataType(NativeDataType.UNSIGNED_SHORT),
-//                        color -> ((0x7F & (Math.max(-63, Math.min(63, Math.round((color.getGreen() - 128) * 63.0 / 127.0))) + 64)) << 9)
-//                            | ((0x1F & (Math.max(-15, Math.min(15, Math.round((color.getBlue() - color.getGreen()) * 31.5 / 127.0))) + 16)) << 4)
-//                            | (0x0F & (Math.max(-7, Math.min(7, Math.round((color.getRed() - color.getGreen()) * 31.5 / 127.0))) + 8)));
-                }
-
-                if(loadingMonitor != null)
-                {
-                    loadingMonitor.setProgress(i+1);
-                }
-            }
-
-            System.out.println("View Set textures loaded in " + (new Date().getTime() - timestamp.getTime()) + " milliseconds.");
-        }
-        else
-        {
-            this.colorTextures = null;
-            this.eigentextures = null;
-            this.svdViewWeightPacking = null;
-        }
-
-        if (loadingMonitor != null)
-        {
-            loadingMonitor.setMaximum(0.0);
-        }
-
-        // Store the poses in a uniform buffer
-        if (viewSet.getCameraPoseData() != null)
-        {
-            // Create the uniform buffer
-            cameraPoseBuffer = context.createUniformBuffer().setData(viewSet.getCameraPoseData());
-        }
-        else
-        {
-            cameraPoseBuffer = null;
-        }
-
-        // Store the camera projections in a uniform buffer
-        if (viewSet.getCameraProjectionData() != null && this.eigentextures == null)
-        {
-            // Create the uniform buffer
-            cameraProjectionBuffer = context.createUniformBuffer().setData(viewSet.getCameraProjectionData());
-        }
-        else
-        {
-            cameraProjectionBuffer = null;
-        }
-
-        // Store the camera projection indices in a uniform buffer
-        if (viewSet.getCameraProjectionIndexData() != null && this.eigentextures == null)
-        {
-            cameraProjectionIndexBuffer = context.createUniformBuffer().setData(viewSet.getCameraProjectionIndexData());
-        }
-        else
-        {
-            cameraProjectionIndexBuffer = null;
-        }
-
-        // Store the light positions in a uniform buffer
-        if (viewSet.getLightPositionData() != null)
-        {
-            // Create the uniform buffer
-            lightPositionBuffer = context.createUniformBuffer().setData(viewSet.getLightPositionData());
-        }
-        else
-        {
-            lightPositionBuffer = null;
-        }
-
-        // Store the light positions in a uniform buffer
-        if (viewSet.getLightIntensityData() != null)
-        {
-            // Create the uniform buffer
-            lightIntensityBuffer = context.createUniformBuffer().setData(viewSet.getLightIntensityData());
-        }
-        else
-        {
-            lightIntensityBuffer = null;
-        }
-
-        // Store the light indices indices in a uniform buffer
-        if (viewSet.getLightIndexData() != null)
-        {
-            lightIndexBuffer = context.createUniformBuffer().setData(viewSet.getLightIndexData());
-        }
-        else
-        {
-            lightIndexBuffer = null;
-        }
-
-        // Luminance map texture
-        if (viewSet.hasCustomLuminanceEncoding())
-        {
-            luminanceMap = viewSet.getLuminanceEncoding().createLuminanceMap(context);
-            inverseLuminanceMap = viewSet.getLuminanceEncoding().createInverseLuminanceMap(context);
-        }
-        else
-        {
-            luminanceMap = null;
-            inverseLuminanceMap = null;
-        }
-
-<<<<<<< HEAD
-        if (geometry != null && loadOptions.getDepthImageWidth() != 0 && loadOptions.getDepthImageHeight() != 0)
-=======
-        // Read the images from a file
-        if (loadOptions != null && loadOptions.areColorImagesRequested() && viewSet.getImageFilePath() != null && viewSet.getCameraPoseCount() > 0)
-        {
-            Date timestamp = new Date();
-            File imageFile = findImageFile(viewSet.getPrimaryViewIndex());
-
-            BufferedImage img;
-
-            // Read a single image to get the dimensions for the texture array
-            try(InputStream input = new FileInputStream(imageFile)) // myZip.retrieveFile(imageFile);
-            {
-                img = ImageIO.read(input);
-            }
-
-            if(img == null)
-            {
-                throw new IOException(String.format("Error: Unsupported image format '%s'.",
-                        viewSet.getImageFileName(0)));
-            }
-
-            ColorTextureBuilder<ContextType, ? extends Texture3D<ContextType>> textureArrayBuilder =
-                    context.getTextureFactory().build2DColorTextureArray(img.getWidth(), img.getHeight(), viewSet.getCameraPoseCount());
-
-            if (loadOptions.isCompressionRequested())
-            {
-                if (loadOptions.isAlphaRequested())
-                {
-                    textureArrayBuilder.setInternalFormat(CompressionFormat.RGB_4BPP_ALPHA_4BPP);
-                }
-                else
-                {
-                    textureArrayBuilder.setInternalFormat(CompressionFormat.RGB_PUNCHTHROUGH_ALPHA1_4BPP);
-                }
-            }
-            else
-            {
-                textureArrayBuilder.setInternalFormat(ColorFormat.RGBA8);
-            }
-
-            if (loadOptions.areMipmapsRequested())
-            {
-                textureArrayBuilder.setMipmapsEnabled(true);
-            }
-            else
-            {
-                textureArrayBuilder.setMipmapsEnabled(false);
-            }
-
-            textureArrayBuilder.setLinearFilteringEnabled(true);
-            textureArrayBuilder.setMaxAnisotropy(16.0f);
-
-//            textureArrayBuilder.setInternalFormat(ColorFormat.R16UI);
-//            textureArrayBuilder.setMipmapsEnabled(false);
-//            textureArrayBuilder.setLinearFilteringEnabled(false);
-
-            colorTextures = textureArrayBuilder.createTexture();
-
-            if(loadingMonitor != null)
-            {
-                loadingMonitor.setMaximum(viewSet.getCameraPoseCount());
-            }
-
-            int m = viewSet.getCameraPoseCount();
-            for (int i = 0; i < viewSet.getCameraPoseCount(); i++)
-            {
-                System.out.printf("%d/%d", i, m);
-                System.out.println();
-                imageFile = findImageFile(i);
-
-                this.colorTextures.loadLayer(i, imageFile, true);
-
-                if(loadingMonitor != null)
-                {
-                    loadingMonitor.setProgress(i+1);
-                }
-            }
-
-            System.out.println("View Set textures loaded in " + (new Date().getTime() - timestamp.getTime()) + " milliseconds.");
-        }
-        else
-        {
-            this.colorTextures = null;
-        }
-
-        if (loadingMonitor != null)
-        {
-            loadingMonitor.setMaximum(0.0);
-        }
-
-        if (geometry != null)
->>>>>>> 249c8c1b
-        {
-            this.positionBuffer = context.createVertexBuffer().setData(geometry.getVertices());
-
-            try
-            (
-                // Don't automatically generate any texture attachments for this framebuffer object
-                FramebufferObject<ContextType> depthRenderingFBO =
-                    context.buildFramebufferObject(loadOptions.getDepthImageWidth(), loadOptions.getDepthImageHeight())
-                        .createFramebufferObject();
-
-                // Load the program
-                Program<ContextType> depthRenderingProgram = context.getShaderProgramBuilder()
-                    .addShader(ShaderType.VERTEX, new File("shaders/common/depth.vert"))
-                    .addShader(ShaderType.FRAGMENT, new File("shaders/common/depth.frag"))
-                    .createProgram()
-            )
-            {
-                Drawable<ContextType> depthDrawable = context.createDrawable(depthRenderingProgram);
-                depthDrawable.addVertexBuffer("position", positionBuffer);
-
-                double minDepth = viewSet.getRecommendedFarPlane();
-
-                if (loadOptions.areDepthImagesRequested() && this.eigentextures == null)
-                {
-                    // Build depth textures for each view
-                    this.depthTextures =
-                        context.getTextureFactory().build2DDepthTextureArray(
-                                loadOptions.getDepthImageWidth(), loadOptions.getDepthImageHeight(), viewSet.getCameraPoseCount())
-                            .createTexture();
-
-                    // Render each depth texture
-                    for (int i = 0; i < viewSet.getCameraPoseCount(); i++)
-                    {
-                        depthRenderingFBO.setDepthAttachment(depthTextures.getLayerAsFramebufferAttachment(i));
-                        depthRenderingFBO.clearDepthBuffer();
-
-                        depthRenderingProgram.setUniform("model_view", viewSet.getCameraPose(i));
-                        depthRenderingProgram.setUniform("projection",
-                            viewSet.getCameraProjection(viewSet.getCameraProjectionIndex(i))
-                                .getProjectionMatrix(
-                                    viewSet.getRecommendedNearPlane(),
-                                    viewSet.getRecommendedFarPlane()
-                                )
-                        );
-
-                        depthDrawable.draw(PrimitiveMode.TRIANGLES, depthRenderingFBO);
-
-                        if (i == viewSet.getPrimaryViewIndex())
-                        {
-                            short[] depthBufferData = depthRenderingFBO.readDepthBuffer();
-                            for (short encodedDepth : depthBufferData)
-                            {
-                                int nonlinearDepth = 0xFFFF & (int) encodedDepth;
-                                minDepth = Math.min(minDepth, getLinearDepth((double) nonlinearDepth / 0xFFFF,
-                                    viewSet.getRecommendedNearPlane(), viewSet.getRecommendedFarPlane()));
-                            }
-                        }
-                    }
-                }
-                else
-                {
-                    this.depthTextures = null;
-
-                    try(Texture2D<ContextType> depthAttachment = context.getTextureFactory()
-                            .build2DDepthTexture(loadOptions.getDepthImageWidth(), loadOptions.getDepthImageHeight())
-                            .createTexture())
-                    {
-                        depthRenderingFBO.setDepthAttachment(depthAttachment);
-
-                        depthRenderingFBO.clearDepthBuffer();
-
-                        depthRenderingProgram.setUniform("model_view", viewSet.getCameraPose(viewSet.getPrimaryViewIndex()));
-                        depthRenderingProgram.setUniform("projection",
-                            viewSet.getCameraProjection(viewSet.getCameraProjectionIndex(viewSet.getPrimaryViewIndex()))
-                                .getProjectionMatrix(
-                                    viewSet.getRecommendedNearPlane(),
-                                    viewSet.getRecommendedFarPlane()
-                                )
-                        );
-
-                        depthDrawable.draw(PrimitiveMode.TRIANGLES, depthRenderingFBO);
-
-                        short[] depthBufferData = depthRenderingFBO.readDepthBuffer();
-                        for (short encodedDepth : depthBufferData)
-                        {
-                            int nonlinearDepth = 0xFFFF & (int) encodedDepth;
-                            minDepth = Math.min(minDepth, getLinearDepth((double) nonlinearDepth / 0xFFFF,
-                                viewSet.getRecommendedNearPlane(), viewSet.getRecommendedFarPlane()));
-                        }
-                    }
-                }
-
-                primaryViewDistance = minDepth;
-            }
-        }
-        else
-        {
-            this.positionBuffer = null;
-            this.depthTextures = null;
-            primaryViewDistance = 0.0;
-        }
-
-        if (geometry != null && geometry.hasTexCoords())
-        {
-            this.texCoordBuffer = context.createVertexBuffer().setData(geometry.getTexCoords());
-        }
-        else
-        {
-            this.texCoordBuffer = null;
-        }
-        
-        if (geometry != null && geometry.hasNormals())
-        {
-            this.normalBuffer = context.createVertexBuffer().setData(geometry.getNormals());
-        }
-        else
-        {
-            this.normalBuffer = null;
-        }
-        
-        if (geometry != null && geometry.hasTexCoords() && geometry.hasNormals())
-        {
-            this.tangentBuffer = context.createVertexBuffer().setData(geometry.getTangents());
-        }
-        else
-        {
-            this.tangentBuffer = null;
-        }
-
-        // TODO Use more information from the material.  Currently just pulling texture names.
-        if (this.geometry != null)
-        {
-            Material material = this.geometry.getMaterial();
-            String diffuseTextureName = null;
-            String normalTextureName = null;
-            String specularTextureName = null;
-            String roughnessTextureName = null;
-
-            if (material != null)
-            {
-                if (material.getDiffuseMap() != null)
-                {
-                    diffuseTextureName = material.getDiffuseMap().getMapName();
-                }
-
-                if (material.getNormalMap() != null)
-                {
-                    normalTextureName = material.getNormalMap().getMapName();
-                }
-
-                if (material.getSpecularMap() != null)
-                {
-                    specularTextureName = material.getSpecularMap().getMapName();
-                }
-
-                if (material.getRoughnessMap() != null)
-                {
-                    roughnessTextureName = material.getRoughnessMap().getMapName();
-                }
-            }
-
-            if (this.viewSet.getGeometryFileName() != null)
-            {
-                String prefix = this.viewSet.getGeometryFileName().split("\\.")[0];
-                diffuseTextureName = diffuseTextureName != null ? diffuseTextureName : prefix + "_Kd.png";
-                normalTextureName = normalTextureName != null ? normalTextureName : prefix + "_norm.png";
-                specularTextureName = specularTextureName != null ? specularTextureName : prefix + "_Ks.png";
-                roughnessTextureName = roughnessTextureName != null ? roughnessTextureName : prefix + "_Pr.png";
-            }
-            else
-            {
-                diffuseTextureName = diffuseTextureName != null ? diffuseTextureName : "diffuse.png";
-                normalTextureName = normalTextureName != null ? normalTextureName : "normal.png";
-                specularTextureName = specularTextureName != null ? specularTextureName : "specular.png";
-                roughnessTextureName = roughnessTextureName != null ? roughnessTextureName : "roughness.png";
-            }
-
-            File diffuseFile = new File(this.geometry.getFilename().getParentFile(), diffuseTextureName);
-            File normalFile = new File(this.geometry.getFilename().getParentFile(), normalTextureName);
-            File specularFile = new File(this.geometry.getFilename().getParentFile(), specularTextureName);
-            File roughnessFile = new File(this.geometry.getFilename().getParentFile(), roughnessTextureName);
-
-            if (diffuseFile != null && diffuseFile.exists())
-            {
-                System.out.println("Diffuse texture found.");
-                ColorTextureBuilder<ContextType, ? extends Texture2D<ContextType>> diffuseTextureBuilder =
-                    context.getTextureFactory().build2DColorTextureFromFile(diffuseFile, true);
-
-                if (loadOptions.isCompressionRequested())
-                {
-                    diffuseTextureBuilder.setInternalFormat(CompressionFormat.RGB_4BPP);
-                }
-                else
-                {
-                    diffuseTextureBuilder.setInternalFormat(ColorFormat.RGB8);
-                }
-
-                diffuseTexture = diffuseTextureBuilder
-                    .setMipmapsEnabled(loadOptions.areMipmapsRequested())
-                    .setLinearFilteringEnabled(true)
-                    .createTexture();
-            }
-            else
-            {
-                diffuseTexture = null;
-            }
-
-            if (normalFile != null && normalFile.exists())
-            {
-                System.out.println("Normal texture found.");
-                ColorTextureBuilder<ContextType, ? extends Texture2D<ContextType>> normalTextureBuilder =
-                    context.getTextureFactory().build2DColorTextureFromFile(normalFile, true);
-
-                if (loadOptions.isCompressionRequested())
-                {
-                    normalTextureBuilder.setInternalFormat(CompressionFormat.RED_4BPP_GREEN_4BPP);
-                }
-                else
-                {
-                    normalTextureBuilder.setInternalFormat(ColorFormat.RG8);
-                }
-
-                normalTexture = normalTextureBuilder
-                    .setMipmapsEnabled(loadOptions.areMipmapsRequested())
-                    .setLinearFilteringEnabled(true)
-                    .createTexture();
-            }
-            else
-            {
-                normalTexture = null;
-            }
-
-            if (specularFile != null && specularFile.exists())
-            {
-                System.out.println("Specular texture found.");
-                ColorTextureBuilder<ContextType, ? extends Texture2D<ContextType>> specularTextureBuilder =
-                    context.getTextureFactory().build2DColorTextureFromFile(specularFile, true);
-                if (loadOptions.isCompressionRequested())
-                {
-                    specularTextureBuilder.setInternalFormat(CompressionFormat.RGB_4BPP);
-                }
-                else
-                {
-                    specularTextureBuilder.setInternalFormat(ColorFormat.RGB8);
-                }
-
-                specularTexture = specularTextureBuilder
-                    .setMipmapsEnabled(loadOptions.areMipmapsRequested())
-                    .setLinearFilteringEnabled(true)
-                    .createTexture();
-            }
-            else
-            {
-                specularTexture = null;
-            }
-
-            if (roughnessFile != null && roughnessFile.exists())
-            {
-                System.out.println("Roughness texture found.");
-                ColorTextureBuilder<ContextType, ? extends Texture2D<ContextType>> roughnessTextureBuilder;
-
-//                if (loadOptions.isCompressionRequested())
-//                {
-//                    // Use 16 bits to give the built-in compression algorithm extra precision to work with.
-//                    roughnessTextureBuilder =
-//                        context.getTextureFactory().build2DColorTextureFromFile(roughnessFile, true,
-//                            AbstractDataTypeFactory.getInstance().getMultiComponentDataType(NativeDataType.UNSIGNED_SHORT, 3),
-//                            color -> new IntVector3(
-//                                (int)Math.max(0, Math.min(0xFFFF, Math.round(
-//                                    (Math.max(-15.0, Math.min(15.0, (color.getRed() - color.getGreen()) * 30.0 / 255.0)) + 16.0) * 0xFFFF / 31.0))),
-//                                (int)Math.max(0, Math.min(0xFFFF, Math.round(color.getGreen() * 0xFFFF / 255.0))),
-//                                (int)Math.max(0, Math.min(0xFFFF, Math.round(
-//                                    (Math.max(-15.0, Math.min(15.0, (color.getBlue() - color.getGreen()) * 30.0 / 255.0)) + 16.0) * 0xFFFF / 31.0)))));
-//                    roughnessTextureBuilder.setInternalFormat(CompressionFormat.RGB_4BPP);
-//                }
-//                else
-                {
-                    roughnessTextureBuilder =
-                        context.getTextureFactory().build2DColorTextureFromFile(roughnessFile, true,
-                            AbstractDataTypeFactory.getInstance().getMultiComponentDataType(NativeDataType.UNSIGNED_BYTE, 3),
-                            color -> new IntVector3(
-                                (int)Math.max(0, Math.min(255, Math.round(
-                                    (Math.max(-15.0, Math.min(15.0, (color.getRed() - color.getGreen()) * 30.0 / 255.0)) + 16.0) * 255.0 / 31.0))),
-                                color.getGreen(),
-                                (int)Math.max(0, Math.min(255, Math.round(
-                                    (Math.max(-15.0, Math.min(15.0, (color.getBlue() - color.getGreen()) * 30.0 / 255.0)) + 16.0) * 255.0 / 31.0)))));
-                    roughnessTextureBuilder.setInternalFormat(ColorFormat.RGB8);
-                }
-
-                roughnessTexture = roughnessTextureBuilder
-                        .setMipmapsEnabled(loadOptions.areMipmapsRequested())
-                        .setLinearFilteringEnabled(true)
-                        .createTexture();
-            }
-            else
-            {
-                roughnessTexture = null;
-            }
-        }
-        else
-        {
-            diffuseTexture = null;
-            normalTexture = null;
-            specularTexture = null;
-            roughnessTexture = null;
-        }
-
-        if (this.depthTextures != null)
-        {
-            shadowTextures =
-                context.getTextureFactory()
-                    .build2DDepthTextureArray(this.depthTextures.getWidth(), this.depthTextures.getHeight(), this.viewSet.getCameraPoseCount())
-                    .createTexture();
-            shadowMatrixBuffer = context.createUniformBuffer();
-
-            updateShadowTextures();
-        }
-        else
-        {
-            shadowTextures = null;
-            shadowMatrixBuffer = null;
-        }
-    }
-
-    public ProgramBuilder<ContextType> getIBRShaderProgramBuilder(RenderingMode renderingMode)
-    {
-        ProgramBuilder<ContextType> builder = context.getShaderProgramBuilder()
-            .define("CAMERA_POSE_COUNT", this.viewSet.getCameraPoseCount())
-            .define("LIGHT_COUNT", this.viewSet.getLightCount())
-            .define("CAMERA_PROJECTION_COUNT", this.viewSet.getCameraProjectionCount())
-            .define("LUMINANCE_MAP_ENABLED", this.luminanceMap != null)
-            .define("INVERSE_LUMINANCE_MAP_ENABLED", this.inverseLuminanceMap != null)
-            .define("INFINITE_LIGHT_SOURCES", this.viewSet.areLightSourcesInfinite())
-            .define("VISIBILITY_TEST_ENABLED", this.depthTextures != null)
-            .define("SHADOW_TEST_ENABLED", this.shadowTextures != null)
-            .define("IMAGE_BASED_RENDERING_ENABLED", renderingMode.isImageBased())
-            .define("DIFFUSE_TEXTURE_ENABLED", this.diffuseTexture != null && renderingMode.useDiffuseTexture())
-            .define("SPECULAR_TEXTURE_ENABLED", this.specularTexture != null && renderingMode.useSpecularTextures())
-            .define("ROUGHNESS_TEXTURE_ENABLED", this.roughnessTexture != null && renderingMode.useSpecularTextures())
-            .define("NORMAL_TEXTURE_ENABLED", this.normalTexture != null && renderingMode.useNormalTexture())
-            .define("SVD_MODE", this.eigentextures != null);
-
-        if (this.eigentextures != null)
-        {
-            builder.define("EIGENTEXTURE_COUNT", this.eigentextures.getDepth());
-            builder.define("VIEW_WEIGHT_PACKING_X", this.svdViewWeightPacking.x);
-            builder.define("VIEW_WEIGHT_PACKING_Y", this.svdViewWeightPacking.y);
-        }
-
-        return builder;
-    }
-
-    public ProgramBuilder<ContextType> getIBRShaderProgramBuilder()
-    {
-        return getIBRShaderProgramBuilder(RenderingMode.IMAGE_BASED);
-    }
-
-    public static File findImageFile(File requestedFile) throws FileNotFoundException
-    {
-        if (requestedFile.exists())
-        {
-            return requestedFile;
-        }
-        else
-        {
-            // Try some alternate file formats/extensions
-            String[] altFormats = { "png", "PNG", "jpg", "JPG", "jpeg", "JPEG" };
-            for(String extension : altFormats)
-            {
-                String[] filenameParts = requestedFile.getName().split("\\.");
-
-                String altFileName;
-                if (filenameParts.length > 1)
-                {
-                    filenameParts[filenameParts.length - 1] = extension;
-                    altFileName = String.join(".", filenameParts);
-                }
-                else
-                {
-                    altFileName = String.join(".", filenameParts[0], extension);
-                }
-
-                File imageFileGuess = new File(requestedFile.getParentFile(), altFileName);
-
-                System.out.printf("Trying '%s'\n", imageFileGuess.getAbsolutePath());
-                if (imageFileGuess.exists())
-                {
-                    System.out.printf("Found!!\n");
-                    return imageFileGuess;
-                }
-            }
-
-            // Is it still not there?
-            throw new FileNotFoundException(
-                String.format("'%s' not found.", requestedFile.getName()));
-        }
-    }
-
-    public File findImageFile(int index) throws FileNotFoundException
-    {
-        return findImageFile(viewSet.getImageFile(index));
-    }
-
-    private void updateShadowTextures() throws FileNotFoundException
-    {
-        if (this.depthTextures != null)
-        {
-            try
-            (
-                // Don't automatically generate any texture attachments for this framebuffer object
-                FramebufferObject<ContextType> depthRenderingFBO =
-                    context.buildFramebufferObject(this.depthTextures.getWidth(), this.depthTextures.getHeight())
-                        .createFramebufferObject();
-
-                // Load the program
-                Program<ContextType> depthRenderingProgram = context.getShaderProgramBuilder()
-                        .addShader(ShaderType.VERTEX, new File("shaders/common/depth.vert"))
-                        .addShader(ShaderType.FRAGMENT, new File("shaders/common/depth.frag"))
-                        .createProgram()
-            )
-            {
-                Drawable<ContextType> depthDrawable = context.createDrawable(depthRenderingProgram);
-                depthDrawable.addVertexBuffer("position", this.positionBuffer);
-
-                // Flatten the camera pose matrices into 16-component vectors and store them in the vertex list data structure.
-                NativeVectorBuffer flattenedShadowMatrices = NativeVectorBufferFactory.getInstance().createEmpty(NativeDataType.FLOAT, 16, this.viewSet.getCameraPoseCount());
-
-                // Render each depth texture
-                for (int i = 0; i < this.viewSet.getCameraPoseCount(); i++)
-                {
-                    depthRenderingFBO.setDepthAttachment(shadowTextures.getLayerAsFramebufferAttachment(i));
-                    depthRenderingFBO.clearDepthBuffer();
-
-                    depthRenderingProgram.setUniform("model_view", this.viewSet.getCameraPose(i));
-                    depthRenderingProgram.setUniform("projection",
-                        this.viewSet.getCameraProjection(this.viewSet.getCameraProjectionIndex(i))
-                            .getProjectionMatrix(
-                                this.viewSet.getRecommendedNearPlane(),
-                                this.viewSet.getRecommendedFarPlane()
-                            )
-                    );
-
-                    Matrix4 modelView = Matrix4.lookAt(
-                            this.viewSet.getCameraPoseInverse(i).times(this.viewSet.getLightPosition(0).asPosition()).getXYZ(),
-                            this.geometry.getCentroid(),
-                            new Vector3(0, 1, 0));
-                    depthRenderingProgram.setUniform("model_view", modelView);
-
-                    Matrix4 projection = this.viewSet.getCameraProjection(this.viewSet.getCameraProjectionIndex(i))
-                            .getProjectionMatrix(
-                                this.viewSet.getRecommendedNearPlane(),
-                                this.viewSet.getRecommendedFarPlane() * 2 // double it for good measure
-                            );
-                    depthRenderingProgram.setUniform("projection", projection);
-
-                    depthDrawable.draw(PrimitiveMode.TRIANGLES, depthRenderingFBO);
-
-                    Matrix4 fullTransform = projection.times(modelView);
-
-                    int d = 0;
-                    for (int col = 0; col < 4; col++) // column
-                    {
-                        for (int row = 0; row < 4; row++) // row
-                        {
-                            flattenedShadowMatrices.set(i, d, fullTransform.get(row, col));
-                            d++;
-                        }
-                    }
-                }
-
-                // Create the uniform buffer
-                shadowMatrixBuffer.setData(flattenedShadowMatrices);
-            }
-        }
-    }
-
-    private static double getLinearDepth(double nonLinearDepth, double nearPlane, double farPlane)
-    {
-        return 2 * nearPlane * farPlane / (farPlane + nearPlane - nonLinearDepth * (farPlane - nearPlane));
-    }
-
-    public void updateLuminanceMap()
-    {
-        if (luminanceMap != null)
-        {
-            luminanceMap.close();
-            luminanceMap = null;
-        }
-
-        if (inverseLuminanceMap != null)
-        {
-            inverseLuminanceMap.close();
-            inverseLuminanceMap = null;
-        }
-
-        if (viewSet.hasCustomLuminanceEncoding())
-        {
-            luminanceMap = viewSet.getLuminanceEncoding().createLuminanceMap(context);
-            inverseLuminanceMap = viewSet.getLuminanceEncoding().createInverseLuminanceMap(context);
-        }
-    }
-
-    public void updateLightData()
-    {
-        // Store the light positions in a uniform buffer
-        if (lightPositionBuffer != null && viewSet.getLightPositionData() != null)
-        {
-            // Create the uniform buffer
-            lightPositionBuffer.setData(viewSet.getLightPositionData());
-        }
-
-        // Store the light positions in a uniform buffer
-        if (lightIntensityBuffer != null && viewSet.getLightIntensityData() != null)
-        {
-            // Create the uniform buffer
-            lightIntensityBuffer.setData(viewSet.getLightIntensityData());
-        }
-
-        try
-        {
-            updateShadowTextures();
-        }
-        catch (FileNotFoundException e)
-        {
-            e.printStackTrace();
-        }
-    }
-
-    public Texture1D<ContextType> getLuminanceMap()
-    {
-        return luminanceMap;
-    }
-
-    public Texture1D<ContextType> getInverseLuminanceMap()
-    {
-        return inverseLuminanceMap;
-    }
-
-    private void setupCommon(Program<ContextType> program)
-    {
-        if (this.eigentextures != null)
-        {
-            program.setTexture("eigentextures", this.eigentextures);
-            program.setTexture("viewWeightTextures", this.colorTextures);
-            program.setUniform("blockSize", new IntVector2(16, 16));
-        }
-        else
-        {
-            program.setTexture("viewImages", this.colorTextures);
-        }
-
-        program.setUniformBuffer("CameraWeights", this.cameraWeightBuffer);
-        program.setUniformBuffer("CameraPoses", this.cameraPoseBuffer);
-
-        if (this.cameraProjectionBuffer != null && this.cameraProjectionIndexBuffer != null)
-        {
-            program.setUniformBuffer("CameraProjections", this.cameraProjectionBuffer);
-            program.setUniformBuffer("CameraProjectionIndices", this.cameraProjectionIndexBuffer);
-        }
-
-        if (this.lightPositionBuffer != null && this.lightIntensityBuffer != null && this.lightIndexBuffer != null)
-        {
-            program.setUniformBuffer("LightPositions", this.lightPositionBuffer);
-            program.setUniformBuffer("LightIntensities", this.lightIntensityBuffer);
-            program.setUniformBuffer("LightIndices", this.lightIndexBuffer);
-        }
-
-        program.setUniform("gamma", this.viewSet.getGamma());
-
-        if (this.luminanceMap == null)
-        {
-            program.setTexture("luminanceMap", context.getTextureFactory().getNullTexture(SamplerType.FLOAT_1D));
-        }
-        else
-        {
-            program.setTexture("luminanceMap", this.luminanceMap);
-        }
-
-        if (this.inverseLuminanceMap == null)
-        {
-            program.setTexture("inverseLuminanceMap", context.getTextureFactory().getNullTexture(SamplerType.FLOAT_1D));
-        }
-        else
-        {
-            program.setTexture("inverseLuminanceMap", this.inverseLuminanceMap);
-        }
-
-        if (this.depthTextures == null)
-        {
-            program.setTexture("depthImages", context.getTextureFactory().getNullTexture(SamplerType.FLOAT_2D_ARRAY));
-        }
-        else
-        {
-            program.setTexture("depthImages", this.depthTextures);
-            program.setUniform("occlusionBias", 0.002f);
-        }
-
-        if (this.shadowMatrixBuffer == null || this.shadowTextures == null)
-        {
-            program.setTexture("shadowImages", context.getTextureFactory().getNullTexture(SamplerType.FLOAT_2D_ARRAY));
-        }
-        else
-        {
-            program.setUniformBuffer("ShadowMatrices", this.shadowMatrixBuffer);
-            program.setTexture("shadowImages", this.shadowTextures);
-            program.setUniform("occlusionBias", 0.002f);
-        }
-    }
-
-    public void setupShaderProgram(Program<ContextType> program)
-    {
-        setupCommon(program);
-
-        if (this.normalTexture == null)
-        {
-            program.setTexture("normalMap", context.getTextureFactory().getNullTexture(SamplerType.FLOAT_2D));
-        }
-        else
-        {
-            program.setTexture("normalMap", this.normalTexture);
-        }
-
-        if (this.diffuseTexture == null)
-        {
-            program.setTexture("diffuseMap", context.getTextureFactory().getNullTexture(SamplerType.FLOAT_2D));
-        }
-        else
-        {
-            program.setTexture("diffuseMap", this.diffuseTexture);
-        }
-
-        if (this.specularTexture == null)
-        {
-            program.setTexture("specularMap", context.getTextureFactory().getNullTexture(SamplerType.FLOAT_2D));
-        }
-        else
-        {
-            program.setTexture("specularMap", this.specularTexture);
-        }
-
-        if (this.roughnessTexture == null)
-        {
-            program.setTexture("roughnessMap", context.getTextureFactory().getNullTexture(SamplerType.FLOAT_2D));
-        }
-        else
-        {
-            program.setTexture("roughnessMap", this.roughnessTexture);
-        }
-    }
-
-    public double getPrimaryViewDistance()
-    {
-        return primaryViewDistance;
-    }
-
-    public float getCameraWeight(int index)
-    {
-        if (this.cameraWeights != null)
-        {
-            return this.cameraWeights[index];
-        }
-        else
-        {
-            throw new IllegalStateException("Camera weights are unavailable.");
-        }
-    }
-
-    private static float[] computeCameraWeights(ViewSet viewSet, VertexGeometry geometry)
-    {
-        float[] cameraWeights = new float[viewSet.getCameraPoseCount()];
-        
-        Vector3[] viewDirections = IntStream.range(0, viewSet.getCameraPoseCount())
-            .mapToObj(i -> viewSet.getCameraPoseInverse(i).getColumn(3).getXYZ()
-                            .minus(geometry.getCentroid()).normalized())
-            .toArray(Vector3[]::new);
-
-        int[] totals = new int[viewSet.getCameraPoseCount()];
-        int targetSampleCount = viewSet.getCameraPoseCount() * 256;
-        double densityFactor = Math.sqrt(Math.PI * targetSampleCount);
-        int sampleRows = (int)Math.ceil(densityFactor / 2) + 1;
-
-        // Find the view with the greatest distance from any other view.
-        // Directions that are further from any view than distance will be ignored in the view weight calculation.
-        double maxMinDistance = 0.0;
-        for (int i = 0; i < viewSet.getCameraPoseCount(); i++)
-        {
-            double minDistance = Double.MAX_VALUE;
-            for (int j = 0; j < viewSet.getCameraPoseCount(); j++)
-            {
-                if (i != j)
-                {
-                    minDistance = Math.min(minDistance, Math.acos(Math.max(-1.0, Math.min(1.0f, viewDirections[i].dot(viewDirections[j])))));
-                }
-            }
-            maxMinDistance = Math.max(maxMinDistance, minDistance);
-        }
-
-        int actualSampleCount = 0;
-
-        for (int i = 0; i < sampleRows; i++)
-        {
-            double r = Math.sin(Math.PI * (double)i / (double)(sampleRows-1));
-            int sampleColumns = Math.max(1, (int)Math.ceil(densityFactor * r));
-
-            for (int j = 0; j < sampleColumns; j++)
-            {
-                Vector3 sampleDirection = new Vector3(
-                        (float)(r * Math.cos(2 * Math.PI * (double)j / (double)sampleColumns)),
-                        (float) Math.cos(Math.PI * (double)i / (double)(sampleRows-1)),
-                        (float)(r * Math.sin(2 * Math.PI * (double)j / (double)sampleColumns)));
-
-                double minDistance = maxMinDistance;
-                int minIndex = -1;
-                for (int k = 0; k < viewSet.getCameraPoseCount(); k++)
-                {
-                    double distance = Math.acos(Math.max(-1.0, Math.min(1.0f, sampleDirection.dot(viewDirections[k]))));
-                    if (distance < minDistance)
-                    {
-                        minDistance = distance;
-                        minIndex = k;
-                    }
-                }
-
-                if (minIndex >= 0)
-                {
-                    totals[minIndex]++;
-                }
-
-                actualSampleCount++;
-            }
-        }
-
-        System.out.println("---");
-        System.out.println("View weights:");
-
-        for (int k = 0; k < viewSet.getCameraPoseCount(); k++)
-        {
-            cameraWeights[k] = (float)totals[k] / (float)actualSampleCount;
-            System.out.println(viewSet.getImageFileName(k) + '\t' + cameraWeights[k]);
-        }
-
-        System.out.println("---");
-
-        return cameraWeights;
-    }
-
-    @Override
-    public void close()
-    {
-        if (this.cameraWeightBuffer != null)
-        {
-            this.cameraWeightBuffer.close();
-        }
-
-        if (this.cameraPoseBuffer != null)
-        {
-            this.cameraPoseBuffer.close();
-        }
-
-        if (this.cameraProjectionBuffer != null)
-        {
-            this.cameraProjectionBuffer.close();
-        }
-
-        if (this.cameraProjectionIndexBuffer != null)
-        {
-            this.cameraProjectionIndexBuffer.close();
-        }
-
-        if (this.lightPositionBuffer != null)
-        {
-            this.lightPositionBuffer.close();
-        }
-
-        if (this.lightIntensityBuffer != null)
-        {
-            this.lightIntensityBuffer.close();
-        }
-
-        if (this.lightIndexBuffer != null)
-        {
-            this.lightIndexBuffer.close();
-        }
-
-        if (this.positionBuffer != null)
-        {
-            this.positionBuffer.close();
-        }
-
-        if (this.texCoordBuffer != null)
-        {
-            this.texCoordBuffer.close();
-        }
-
-        if (this.normalBuffer != null)
-        {
-            this.normalBuffer.close();
-        }
-
-        if (this.tangentBuffer != null)
-        {
-            this.tangentBuffer.close();
-        }
-
-        if (this.colorTextures != null)
-        {
-            this.colorTextures.close();
-        }
-
-        if (this.eigentextures != null)
-        {
-            this.eigentextures.close();
-        }
-
-        if (depthTextures != null)
-        {
-            depthTextures.close();
-        }
-
-        if (diffuseTexture != null)
-        {
-            diffuseTexture.close();
-        }
-
-        if (normalTexture != null)
-        {
-            normalTexture.close();
-        }
-
-        if (specularTexture != null)
-        {
-            specularTexture.close();
-        }
-
-        if (roughnessTexture != null)
-        {
-            roughnessTexture.close();
-        }
-
-        if (shadowTextures != null)
-        {
-            shadowTextures.close();
-        }
-
-        if (shadowMatrixBuffer != null)
-        {
-            shadowMatrixBuffer.close();
-        }
-
-        if (luminanceMap != null)
-        {
-            luminanceMap.close();
-        }
-
-        if (inverseLuminanceMap != null)
-        {
-            inverseLuminanceMap.close();
-        }
-    }
-}
+package tetzlaff.ibrelight.rendering;
+
+import java.awt.image.BufferedImage;
+import java.io.*;
+import java.nio.file.Path;
+import java.util.Arrays;
+import java.util.Date;
+import java.util.stream.IntStream;
+import javax.imageio.ImageIO;
+import javax.xml.stream.XMLStreamException;
+
+import tetzlaff.gl.builders.ColorTextureBuilder;
+import tetzlaff.gl.builders.ProgramBuilder;
+import tetzlaff.gl.core.*;
+import tetzlaff.gl.material.Material;
+import tetzlaff.gl.nativebuffer.NativeDataType;
+import tetzlaff.gl.nativebuffer.NativeVectorBuffer;
+import tetzlaff.gl.nativebuffer.NativeVectorBufferFactory;
+import tetzlaff.gl.types.AbstractDataTypeFactory;
+import tetzlaff.gl.util.VertexGeometry;
+import tetzlaff.gl.vecmath.IntVector2;
+import tetzlaff.gl.vecmath.IntVector3;
+import tetzlaff.gl.vecmath.Matrix4;
+import tetzlaff.gl.vecmath.Vector3;
+import tetzlaff.ibrelight.core.LoadingMonitor;
+import tetzlaff.ibrelight.core.ReadonlyLoadOptionsModel;
+import tetzlaff.ibrelight.core.RenderingMode;
+import tetzlaff.ibrelight.core.ViewSet;
+
+public final class IBRResources<ContextType extends Context<ContextType>> implements AutoCloseable
+{
+    public final ContextType context;
+    public final ViewSet viewSet;
+    public final VertexGeometry geometry;
+
+    /**
+     * A GPU buffer containing the camera poses defining the transformation from object space to camera space for each view.
+     * These are necessary to perform projective texture mapping.
+     */
+    public final UniformBuffer<ContextType> cameraPoseBuffer;
+
+    /**
+     * A GPU buffer containing projection transformations defining the intrinsic properties of each camera.
+     */
+    public final UniformBuffer<ContextType> cameraProjectionBuffer;
+
+    /**
+     * A GPU buffer containing for every view an index designating the projection transformation that should be used for each view.
+     */
+    public final UniformBuffer<ContextType> cameraProjectionIndexBuffer;
+
+    /**
+     * A GPU buffer containing light source positions, used only for reflectance fields and illumination-dependent rendering (ignored for light fields).
+     * Assumed by convention to be in camera space.
+     */
+    public final UniformBuffer<ContextType> lightPositionBuffer;
+
+    /**
+     * A GPU buffer containing light source intensities, used only for reflectance fields and illumination-dependent rendering (ignored for light fields).
+     */
+    public final UniformBuffer<ContextType> lightIntensityBuffer;
+
+    /**
+     * A GPU buffer containing for every view an index designating the light source position and intensity that should be used for each view.
+     */
+    public final UniformBuffer<ContextType> lightIndexBuffer;
+
+    /**
+     * A texture array instantiated on the GPU containing the image corresponding to each view in this dataset.
+     */
+    public final Texture3D<ContextType> colorTextures;
+
+    public final Texture3D<ContextType> eigentextures;
+
+    /**
+     * A 1D texture defining how encoded RGB values should be converted to linear luminance.
+     */
+    private Texture1D<ContextType> luminanceMap;
+
+    /**
+     * A 1D texture defining how encoded RGB values should be converted to linear luminance.
+     */
+    private Texture1D<ContextType> inverseLuminanceMap;
+
+    public final VertexBuffer<ContextType> positionBuffer;
+    public final VertexBuffer<ContextType> texCoordBuffer;
+    public final VertexBuffer<ContextType> normalBuffer;
+    public final VertexBuffer<ContextType> tangentBuffer;
+    public final Texture3D<ContextType> depthTextures;
+    public final Texture2D<ContextType> diffuseTexture;
+    public final Texture2D<ContextType> normalTexture;
+    public final Texture2D<ContextType> specularTexture;
+    public final Texture2D<ContextType> roughnessTexture;
+    public final Texture3D<ContextType> shadowTextures;
+    public final UniformBuffer<ContextType> shadowMatrixBuffer;
+    public final UniformBuffer<ContextType> cameraWeightBuffer;
+
+    private final double primaryViewDistance;
+    private final IntVector2 svdViewWeightPacking;
+
+    private final float[] cameraWeights;
+
+    public static final class Builder<ContextType extends Context<ContextType>>
+    {
+        private final ContextType context;
+        private ViewSet viewSet;
+        private VertexGeometry geometry;
+        private File imageDirectoryOverride;
+        private ReadonlyLoadOptionsModel loadOptions;
+        private LoadingMonitor loadingMonitor;
+
+        private float gamma;
+        private double[] linearLuminanceValues;
+        private byte[] encodedLuminanceValues;
+        private String primaryViewName;
+
+        private Builder(ContextType context)
+        {
+            this.context = context;
+        }
+
+        public Builder<ContextType> setPrimaryView(String primaryViewName)
+        {
+            this.primaryViewName = primaryViewName;
+            return this;
+        }
+
+        public Builder<ContextType> setLoadOptions(ReadonlyLoadOptionsModel loadOptions)
+        {
+            this.loadOptions = loadOptions;
+            return this;
+        }
+
+        public Builder<ContextType> setLoadingMonitor(LoadingMonitor loadingMonitor)
+        {
+            this.loadingMonitor = loadingMonitor;
+            return this;
+        }
+
+        public Builder<ContextType> setTonemapping(float gamma, double[] linearLuminanceValues, byte[] encodedLuminanceValues)
+        {
+            this.gamma = gamma;
+            this.linearLuminanceValues = Arrays.copyOf(linearLuminanceValues, linearLuminanceValues.length);
+            this.encodedLuminanceValues = Arrays.copyOf(encodedLuminanceValues, encodedLuminanceValues.length);
+            return this;
+        }
+
+        public Builder<ContextType> loadVSETFile(File vsetFile) throws FileNotFoundException
+        {
+            this.viewSet = ViewSet.loadFromVSETFile(vsetFile);
+            this.geometry = VertexGeometry.createFromOBJFile(this.viewSet.getGeometryFile());
+            return this;
+        }
+
+        // undistorted images are defined in the load options
+        public Builder<ContextType> loadAgisoftFiles(File cameraFile, File geometryFile, File undistortedImageDirectory) throws FileNotFoundException, XMLStreamException
+        {
+            this.viewSet = ViewSet.loadFromAgisoftXMLFile(cameraFile);
+            Path parentDirectory = cameraFile.getParentFile().toPath();
+            if (geometryFile != null)
+            {
+                this.geometry = VertexGeometry.createFromOBJFile(geometryFile);
+                this.viewSet.setGeometryFileName(parentDirectory.relativize(geometryFile.toPath()).toString());
+            }
+            if (undistortedImageDirectory != null)
+            {
+                this.imageDirectoryOverride = undistortedImageDirectory;
+                this.viewSet.setRelativeImagePathName(parentDirectory.relativize(undistortedImageDirectory.toPath()).toString());
+            }
+            return this;
+        }
+
+        public Builder<ContextType> useExistingViewSet(ViewSet existingViewSet)
+        {
+            this.viewSet = existingViewSet;
+            return this;
+        }
+
+        public Builder<ContextType> useExistingGeometry(VertexGeometry existingGeometry)
+        {
+            this.geometry = existingGeometry;
+            return this;
+        }
+
+        public Builder<ContextType> overrideImageDirectory(File imageDirectory)
+        {
+            this.imageDirectoryOverride = imageDirectory;
+            return this;
+        }
+
+        public IBRResources<ContextType> create() throws IOException
+        {
+            if (linearLuminanceValues != null && encodedLuminanceValues != null)
+            {
+                viewSet.setTonemapping(gamma, linearLuminanceValues, encodedLuminanceValues);
+            }
+
+            if (imageDirectoryOverride != null)
+            {
+                viewSet.setRelativeImagePathName(viewSet.getRootDirectory().toPath().relativize(imageDirectoryOverride.toPath()).toString());
+            }
+
+            if (primaryViewName != null)
+            {
+                viewSet.setPrimaryView(primaryViewName);
+            }
+
+            return new IBRResources<>(context, viewSet, geometry, loadOptions, loadingMonitor);
+        }
+    }
+
+    public static <ContextType extends Context<ContextType>> Builder<ContextType> getBuilderForContext(ContextType context)
+    {
+        return new Builder<>(context);
+    }
+
+    private IBRResources(ContextType context, ViewSet viewSet, VertexGeometry geometry, ReadonlyLoadOptionsModel loadOptions, LoadingMonitor loadingMonitor) throws IOException
+    {
+        this.context = context;
+        this.viewSet = viewSet;
+        this.geometry = geometry;
+
+        if (geometry != null)
+        {
+            this.cameraWeights = computeCameraWeights(viewSet, geometry);
+            cameraWeightBuffer = context.createUniformBuffer().setData(NativeVectorBufferFactory.getInstance().createFromFloatArray(1, viewSet.getCameraPoseCount(), cameraWeights));
+        }
+        else
+        {
+            this.cameraWeights = null;
+            this.cameraWeightBuffer = null;
+        }
+
+        // Read the images from a file
+        if (loadOptions != null && loadOptions.areColorImagesRequested() && viewSet.getImageFilePath() != null && viewSet.getCameraPoseCount() > 0)
+        {
+            Date timestamp = new Date();
+
+            // Try to read the eigentextures
+            BufferedImage img = null;
+
+            File firstEigentexture = new File(viewSet.getImageFilePath(), "sv_0000_00_00.png");
+            if (firstEigentexture.exists())
+            {
+                // Read a single image to get the dimensions for the texture array
+                try (InputStream input = new FileInputStream(firstEigentexture)) // myZip.retrieveFile(imageFile);
+                {
+                    img = ImageIO.read(input);
+                }
+            }
+
+            if (img == null)
+            {
+                System.out.println("Eigentextures not found.  Loading view images as normal textures.");
+                this.eigentextures = null;
+                svdViewWeightPacking = null;
+            }
+            else
+            {
+                Texture3D<ContextType> eigentexturesTemp = null;
+
+                // TODO don't hardcode
+                svdViewWeightPacking = new IntVector2(4, 4);
+
+                try
+                {
+                    eigentexturesTemp = context.getTextureFactory()
+                        .build2DColorTextureArray(img.getWidth(), img.getHeight(), svdViewWeightPacking.x * svdViewWeightPacking.y)
+                        .setInternalFormat(CompressionFormat.RED_4BPP)
+                        .setMipmapsEnabled(true)
+                        .setMaxMipmapLevel(6) // = log2(blockSize) = log2(64)  TODO: make this configurable
+                        //.setLinearFilteringEnabled(true)
+                        //.setMaxAnisotropy(16.0f)
+                        .createTexture();
+
+                    int eigentextureIndex = 0;
+                    for (int i = 0; i < svdViewWeightPacking.x; i++)
+                    {
+                        for (int j = 0; j < svdViewWeightPacking.y; j++)
+                        {
+                            eigentexturesTemp.loadLayer(
+                                eigentextureIndex,
+                                new File(viewSet.getImageFilePath(), String.format("sv_%04d_%02d_%02d.png", eigentextureIndex, i, j)),
+                                true);
+                            eigentextureIndex++;
+                        }
+                    }
+                }
+                catch (IOException e)
+                {
+                    e.printStackTrace();
+                }
+
+                this.eigentextures = eigentexturesTemp;
+            }
+
+            File imageFile = findImageFile(viewSet.getPrimaryViewIndex());
+
+            // Read a single image to get the dimensions for the texture array
+            try(InputStream input = new FileInputStream(imageFile)) // myZip.retrieveFile(imageFile);
+            {
+                img = ImageIO.read(input);
+            }
+
+            if (img == null)
+            {
+                throw new IOException(String.format("Error: Unsupported image format '%s'.",
+                        viewSet.getImageFileName(0)));
+            }
+
+            ColorTextureBuilder<ContextType, ? extends Texture3D<ContextType>> textureArrayBuilder =
+                    context.getTextureFactory().build2DColorTextureArray(img.getWidth(), img.getHeight(), viewSet.getCameraPoseCount());
+
+            if (this.eigentextures == null)
+            {
+                if (loadOptions.isCompressionRequested())
+                {
+                    if (loadOptions.isAlphaRequested())
+                    {
+                        textureArrayBuilder.setInternalFormat(CompressionFormat.RGB_4BPP_ALPHA_4BPP);
+                    }
+                    else
+                    {
+                        textureArrayBuilder.setInternalFormat(CompressionFormat.RGB_PUNCHTHROUGH_ALPHA1_4BPP);
+                    }
+                }
+                else
+                {
+                    textureArrayBuilder.setInternalFormat(ColorFormat.RGBA8);
+                }
+
+                if (loadOptions.areMipmapsRequested())
+                {
+                    textureArrayBuilder.setMipmapsEnabled(true);
+                }
+                else
+                {
+                    textureArrayBuilder.setMipmapsEnabled(false);
+                }
+
+                textureArrayBuilder.setLinearFilteringEnabled(true);
+                textureArrayBuilder.setMaxAnisotropy(16.0f);
+            }
+            else
+            {
+                textureArrayBuilder.setInternalFormat(ColorFormat.RGB8);
+                textureArrayBuilder.setMipmapsEnabled(false);
+                textureArrayBuilder.setLinearFilteringEnabled(false);
+            }
+
+            colorTextures = textureArrayBuilder.createTexture();
+
+            if(loadingMonitor != null)
+            {
+                loadingMonitor.setMaximum(viewSet.getCameraPoseCount());
+            }
+
+            int m = viewSet.getCameraPoseCount();
+            for (int i = 0; i < viewSet.getCameraPoseCount(); i++)
+            {
+                System.out.printf("%d/%d", i, m);
+                System.out.println();
+                imageFile = findImageFile(i);
+
+                if (this.eigentextures == null)
+                {
+                    this.colorTextures.loadLayer(i, imageFile, true);
+                }
+                else
+                {
+                    this.colorTextures.loadLayer(i, imageFile, true );// ,
+//                        AbstractDataTypeFactory.getInstance().getSingleComponentDataType(NativeDataType.UNSIGNED_SHORT),
+//                        color -> ((0x7F & (Math.max(-63, Math.min(63, Math.round((color.getGreen() - 128) * 63.0 / 127.0))) + 64)) << 9)
+//                            | ((0x1F & (Math.max(-15, Math.min(15, Math.round((color.getBlue() - color.getGreen()) * 31.5 / 127.0))) + 16)) << 4)
+//                            | (0x0F & (Math.max(-7, Math.min(7, Math.round((color.getRed() - color.getGreen()) * 31.5 / 127.0))) + 8)));
+                }
+
+                if(loadingMonitor != null)
+                {
+                    loadingMonitor.setProgress(i+1);
+                }
+            }
+
+            System.out.println("View Set textures loaded in " + (new Date().getTime() - timestamp.getTime()) + " milliseconds.");
+        }
+        else
+        {
+            this.colorTextures = null;
+            this.eigentextures = null;
+            this.svdViewWeightPacking = null;
+        }
+
+        if (loadingMonitor != null)
+        {
+            loadingMonitor.setMaximum(0.0);
+        }
+
+        // Store the poses in a uniform buffer
+        if (viewSet.getCameraPoseData() != null)
+        {
+            // Create the uniform buffer
+            cameraPoseBuffer = context.createUniformBuffer().setData(viewSet.getCameraPoseData());
+        }
+        else
+        {
+            cameraPoseBuffer = null;
+        }
+
+        // Store the camera projections in a uniform buffer
+        if (viewSet.getCameraProjectionData() != null && this.eigentextures == null)
+        {
+            // Create the uniform buffer
+            cameraProjectionBuffer = context.createUniformBuffer().setData(viewSet.getCameraProjectionData());
+        }
+        else
+        {
+            cameraProjectionBuffer = null;
+        }
+
+        // Store the camera projection indices in a uniform buffer
+        if (viewSet.getCameraProjectionIndexData() != null && this.eigentextures == null)
+        {
+            cameraProjectionIndexBuffer = context.createUniformBuffer().setData(viewSet.getCameraProjectionIndexData());
+        }
+        else
+        {
+            cameraProjectionIndexBuffer = null;
+        }
+
+        // Store the light positions in a uniform buffer
+        if (viewSet.getLightPositionData() != null)
+        {
+            // Create the uniform buffer
+            lightPositionBuffer = context.createUniformBuffer().setData(viewSet.getLightPositionData());
+        }
+        else
+        {
+            lightPositionBuffer = null;
+        }
+
+        // Store the light positions in a uniform buffer
+        if (viewSet.getLightIntensityData() != null)
+        {
+            // Create the uniform buffer
+            lightIntensityBuffer = context.createUniformBuffer().setData(viewSet.getLightIntensityData());
+        }
+        else
+        {
+            lightIntensityBuffer = null;
+        }
+
+        // Store the light indices indices in a uniform buffer
+        if (viewSet.getLightIndexData() != null)
+        {
+            lightIndexBuffer = context.createUniformBuffer().setData(viewSet.getLightIndexData());
+        }
+        else
+        {
+            lightIndexBuffer = null;
+        }
+
+        // Luminance map texture
+        if (viewSet.hasCustomLuminanceEncoding())
+        {
+            luminanceMap = viewSet.getLuminanceEncoding().createLuminanceMap(context);
+            inverseLuminanceMap = viewSet.getLuminanceEncoding().createInverseLuminanceMap(context);
+        }
+        else
+        {
+            luminanceMap = null;
+            inverseLuminanceMap = null;
+        }
+
+        if (geometry != null && loadOptions.getDepthImageWidth() != 0 && loadOptions.getDepthImageHeight() != 0)
+        {
+            this.positionBuffer = context.createVertexBuffer().setData(geometry.getVertices());
+
+            try
+            (
+                // Don't automatically generate any texture attachments for this framebuffer object
+                FramebufferObject<ContextType> depthRenderingFBO =
+                    context.buildFramebufferObject(loadOptions.getDepthImageWidth(), loadOptions.getDepthImageHeight())
+                        .createFramebufferObject();
+
+                // Load the program
+                Program<ContextType> depthRenderingProgram = context.getShaderProgramBuilder()
+                    .addShader(ShaderType.VERTEX, new File("shaders/common/depth.vert"))
+                    .addShader(ShaderType.FRAGMENT, new File("shaders/common/depth.frag"))
+                    .createProgram()
+            )
+            {
+                Drawable<ContextType> depthDrawable = context.createDrawable(depthRenderingProgram);
+                depthDrawable.addVertexBuffer("position", positionBuffer);
+
+                double minDepth = viewSet.getRecommendedFarPlane();
+
+                if (loadOptions.areDepthImagesRequested() && this.eigentextures == null)
+                {
+                    // Build depth textures for each view
+                    this.depthTextures =
+                        context.getTextureFactory().build2DDepthTextureArray(
+                                loadOptions.getDepthImageWidth(), loadOptions.getDepthImageHeight(), viewSet.getCameraPoseCount())
+                            .createTexture();
+
+                    // Render each depth texture
+                    for (int i = 0; i < viewSet.getCameraPoseCount(); i++)
+                    {
+                        depthRenderingFBO.setDepthAttachment(depthTextures.getLayerAsFramebufferAttachment(i));
+                        depthRenderingFBO.clearDepthBuffer();
+
+                        depthRenderingProgram.setUniform("model_view", viewSet.getCameraPose(i));
+                        depthRenderingProgram.setUniform("projection",
+                            viewSet.getCameraProjection(viewSet.getCameraProjectionIndex(i))
+                                .getProjectionMatrix(
+                                    viewSet.getRecommendedNearPlane(),
+                                    viewSet.getRecommendedFarPlane()
+                                )
+                        );
+
+                        depthDrawable.draw(PrimitiveMode.TRIANGLES, depthRenderingFBO);
+
+                        if (i == viewSet.getPrimaryViewIndex())
+                        {
+                            short[] depthBufferData = depthRenderingFBO.readDepthBuffer();
+                            for (short encodedDepth : depthBufferData)
+                            {
+                                int nonlinearDepth = 0xFFFF & (int) encodedDepth;
+                                minDepth = Math.min(minDepth, getLinearDepth((double) nonlinearDepth / 0xFFFF,
+                                    viewSet.getRecommendedNearPlane(), viewSet.getRecommendedFarPlane()));
+                            }
+                        }
+                    }
+                }
+                else
+                {
+                    this.depthTextures = null;
+
+                    try(Texture2D<ContextType> depthAttachment = context.getTextureFactory()
+                            .build2DDepthTexture(loadOptions.getDepthImageWidth(), loadOptions.getDepthImageHeight())
+                            .createTexture())
+                    {
+                        depthRenderingFBO.setDepthAttachment(depthAttachment);
+
+                        depthRenderingFBO.clearDepthBuffer();
+
+                        depthRenderingProgram.setUniform("model_view", viewSet.getCameraPose(viewSet.getPrimaryViewIndex()));
+                        depthRenderingProgram.setUniform("projection",
+                            viewSet.getCameraProjection(viewSet.getCameraProjectionIndex(viewSet.getPrimaryViewIndex()))
+                                .getProjectionMatrix(
+                                    viewSet.getRecommendedNearPlane(),
+                                    viewSet.getRecommendedFarPlane()
+                                )
+                        );
+
+                        depthDrawable.draw(PrimitiveMode.TRIANGLES, depthRenderingFBO);
+
+                        short[] depthBufferData = depthRenderingFBO.readDepthBuffer();
+                        for (short encodedDepth : depthBufferData)
+                        {
+                            int nonlinearDepth = 0xFFFF & (int) encodedDepth;
+                            minDepth = Math.min(minDepth, getLinearDepth((double) nonlinearDepth / 0xFFFF,
+                                viewSet.getRecommendedNearPlane(), viewSet.getRecommendedFarPlane()));
+                        }
+                    }
+                }
+
+                primaryViewDistance = minDepth;
+            }
+        }
+        else
+        {
+            this.positionBuffer = null;
+            this.depthTextures = null;
+            primaryViewDistance = 0.0;
+        }
+
+        if (geometry != null && geometry.hasTexCoords())
+        {
+            this.texCoordBuffer = context.createVertexBuffer().setData(geometry.getTexCoords());
+        }
+        else
+        {
+            this.texCoordBuffer = null;
+        }
+        
+        if (geometry != null && geometry.hasNormals())
+        {
+            this.normalBuffer = context.createVertexBuffer().setData(geometry.getNormals());
+        }
+        else
+        {
+            this.normalBuffer = null;
+        }
+        
+        if (geometry != null && geometry.hasTexCoords() && geometry.hasNormals())
+        {
+            this.tangentBuffer = context.createVertexBuffer().setData(geometry.getTangents());
+        }
+        else
+        {
+            this.tangentBuffer = null;
+        }
+
+        // TODO Use more information from the material.  Currently just pulling texture names.
+        if (this.geometry != null)
+        {
+            Material material = this.geometry.getMaterial();
+            String diffuseTextureName = null;
+            String normalTextureName = null;
+            String specularTextureName = null;
+            String roughnessTextureName = null;
+
+            if (material != null)
+            {
+                if (material.getDiffuseMap() != null)
+                {
+                    diffuseTextureName = material.getDiffuseMap().getMapName();
+                }
+
+                if (material.getNormalMap() != null)
+                {
+                    normalTextureName = material.getNormalMap().getMapName();
+                }
+
+                if (material.getSpecularMap() != null)
+                {
+                    specularTextureName = material.getSpecularMap().getMapName();
+                }
+
+                if (material.getRoughnessMap() != null)
+                {
+                    roughnessTextureName = material.getRoughnessMap().getMapName();
+                }
+            }
+
+            if (this.viewSet.getGeometryFileName() != null)
+            {
+                String prefix = this.viewSet.getGeometryFileName().split("\\.")[0];
+                diffuseTextureName = diffuseTextureName != null ? diffuseTextureName : prefix + "_Kd.png";
+                normalTextureName = normalTextureName != null ? normalTextureName : prefix + "_norm.png";
+                specularTextureName = specularTextureName != null ? specularTextureName : prefix + "_Ks.png";
+                roughnessTextureName = roughnessTextureName != null ? roughnessTextureName : prefix + "_Pr.png";
+            }
+            else
+            {
+                diffuseTextureName = diffuseTextureName != null ? diffuseTextureName : "diffuse.png";
+                normalTextureName = normalTextureName != null ? normalTextureName : "normal.png";
+                specularTextureName = specularTextureName != null ? specularTextureName : "specular.png";
+                roughnessTextureName = roughnessTextureName != null ? roughnessTextureName : "roughness.png";
+            }
+
+            File diffuseFile = new File(this.geometry.getFilename().getParentFile(), diffuseTextureName);
+            File normalFile = new File(this.geometry.getFilename().getParentFile(), normalTextureName);
+            File specularFile = new File(this.geometry.getFilename().getParentFile(), specularTextureName);
+            File roughnessFile = new File(this.geometry.getFilename().getParentFile(), roughnessTextureName);
+
+            if (diffuseFile != null && diffuseFile.exists())
+            {
+                System.out.println("Diffuse texture found.");
+                ColorTextureBuilder<ContextType, ? extends Texture2D<ContextType>> diffuseTextureBuilder =
+                    context.getTextureFactory().build2DColorTextureFromFile(diffuseFile, true);
+
+                if (loadOptions.isCompressionRequested())
+                {
+                    diffuseTextureBuilder.setInternalFormat(CompressionFormat.RGB_4BPP);
+                }
+                else
+                {
+                    diffuseTextureBuilder.setInternalFormat(ColorFormat.RGB8);
+                }
+
+                diffuseTexture = diffuseTextureBuilder
+                    .setMipmapsEnabled(loadOptions.areMipmapsRequested())
+                    .setLinearFilteringEnabled(true)
+                    .createTexture();
+            }
+            else
+            {
+                diffuseTexture = null;
+            }
+
+            if (normalFile != null && normalFile.exists())
+            {
+                System.out.println("Normal texture found.");
+                ColorTextureBuilder<ContextType, ? extends Texture2D<ContextType>> normalTextureBuilder =
+                    context.getTextureFactory().build2DColorTextureFromFile(normalFile, true);
+
+                if (loadOptions.isCompressionRequested())
+                {
+                    normalTextureBuilder.setInternalFormat(CompressionFormat.RED_4BPP_GREEN_4BPP);
+                }
+                else
+                {
+                    normalTextureBuilder.setInternalFormat(ColorFormat.RG8);
+                }
+
+                normalTexture = normalTextureBuilder
+                    .setMipmapsEnabled(loadOptions.areMipmapsRequested())
+                    .setLinearFilteringEnabled(true)
+                    .createTexture();
+            }
+            else
+            {
+                normalTexture = null;
+            }
+
+            if (specularFile != null && specularFile.exists())
+            {
+                System.out.println("Specular texture found.");
+                ColorTextureBuilder<ContextType, ? extends Texture2D<ContextType>> specularTextureBuilder =
+                    context.getTextureFactory().build2DColorTextureFromFile(specularFile, true);
+                if (loadOptions.isCompressionRequested())
+                {
+                    specularTextureBuilder.setInternalFormat(CompressionFormat.RGB_4BPP);
+                }
+                else
+                {
+                    specularTextureBuilder.setInternalFormat(ColorFormat.RGB8);
+                }
+
+                specularTexture = specularTextureBuilder
+                    .setMipmapsEnabled(loadOptions.areMipmapsRequested())
+                    .setLinearFilteringEnabled(true)
+                    .createTexture();
+            }
+            else
+            {
+                specularTexture = null;
+            }
+
+            if (roughnessFile != null && roughnessFile.exists())
+            {
+                System.out.println("Roughness texture found.");
+                ColorTextureBuilder<ContextType, ? extends Texture2D<ContextType>> roughnessTextureBuilder;
+
+//                if (loadOptions.isCompressionRequested())
+//                {
+//                    // Use 16 bits to give the built-in compression algorithm extra precision to work with.
+//                    roughnessTextureBuilder =
+//                        context.getTextureFactory().build2DColorTextureFromFile(roughnessFile, true,
+//                            AbstractDataTypeFactory.getInstance().getMultiComponentDataType(NativeDataType.UNSIGNED_SHORT, 3),
+//                            color -> new IntVector3(
+//                                (int)Math.max(0, Math.min(0xFFFF, Math.round(
+//                                    (Math.max(-15.0, Math.min(15.0, (color.getRed() - color.getGreen()) * 30.0 / 255.0)) + 16.0) * 0xFFFF / 31.0))),
+//                                (int)Math.max(0, Math.min(0xFFFF, Math.round(color.getGreen() * 0xFFFF / 255.0))),
+//                                (int)Math.max(0, Math.min(0xFFFF, Math.round(
+//                                    (Math.max(-15.0, Math.min(15.0, (color.getBlue() - color.getGreen()) * 30.0 / 255.0)) + 16.0) * 0xFFFF / 31.0)))));
+//                    roughnessTextureBuilder.setInternalFormat(CompressionFormat.RGB_4BPP);
+//                }
+//                else
+                {
+                    roughnessTextureBuilder =
+                        context.getTextureFactory().build2DColorTextureFromFile(roughnessFile, true,
+                            AbstractDataTypeFactory.getInstance().getMultiComponentDataType(NativeDataType.UNSIGNED_BYTE, 3),
+                            color -> new IntVector3(
+                                (int)Math.max(0, Math.min(255, Math.round(
+                                    (Math.max(-15.0, Math.min(15.0, (color.getRed() - color.getGreen()) * 30.0 / 255.0)) + 16.0) * 255.0 / 31.0))),
+                                color.getGreen(),
+                                (int)Math.max(0, Math.min(255, Math.round(
+                                    (Math.max(-15.0, Math.min(15.0, (color.getBlue() - color.getGreen()) * 30.0 / 255.0)) + 16.0) * 255.0 / 31.0)))));
+                    roughnessTextureBuilder.setInternalFormat(ColorFormat.RGB8);
+                }
+
+                roughnessTexture = roughnessTextureBuilder
+                        .setMipmapsEnabled(loadOptions.areMipmapsRequested())
+                        .setLinearFilteringEnabled(true)
+                        .createTexture();
+            }
+            else
+            {
+                roughnessTexture = null;
+            }
+        }
+        else
+        {
+            diffuseTexture = null;
+            normalTexture = null;
+            specularTexture = null;
+            roughnessTexture = null;
+        }
+
+        if (this.depthTextures != null)
+        {
+            shadowTextures =
+                context.getTextureFactory()
+                    .build2DDepthTextureArray(this.depthTextures.getWidth(), this.depthTextures.getHeight(), this.viewSet.getCameraPoseCount())
+                    .createTexture();
+            shadowMatrixBuffer = context.createUniformBuffer();
+
+            updateShadowTextures();
+        }
+        else
+        {
+            shadowTextures = null;
+            shadowMatrixBuffer = null;
+        }
+    }
+
+    public ProgramBuilder<ContextType> getIBRShaderProgramBuilder(RenderingMode renderingMode)
+    {
+        ProgramBuilder<ContextType> builder = context.getShaderProgramBuilder()
+            .define("CAMERA_POSE_COUNT", this.viewSet.getCameraPoseCount())
+            .define("LIGHT_COUNT", this.viewSet.getLightCount())
+            .define("CAMERA_PROJECTION_COUNT", this.viewSet.getCameraProjectionCount())
+            .define("LUMINANCE_MAP_ENABLED", this.luminanceMap != null)
+            .define("INVERSE_LUMINANCE_MAP_ENABLED", this.inverseLuminanceMap != null)
+            .define("INFINITE_LIGHT_SOURCES", this.viewSet.areLightSourcesInfinite())
+            .define("VISIBILITY_TEST_ENABLED", this.depthTextures != null)
+            .define("SHADOW_TEST_ENABLED", this.shadowTextures != null)
+            .define("IMAGE_BASED_RENDERING_ENABLED", renderingMode.isImageBased())
+            .define("DIFFUSE_TEXTURE_ENABLED", this.diffuseTexture != null && renderingMode.useDiffuseTexture())
+            .define("SPECULAR_TEXTURE_ENABLED", this.specularTexture != null && renderingMode.useSpecularTextures())
+            .define("ROUGHNESS_TEXTURE_ENABLED", this.roughnessTexture != null && renderingMode.useSpecularTextures())
+            .define("NORMAL_TEXTURE_ENABLED", this.normalTexture != null && renderingMode.useNormalTexture())
+            .define("SVD_MODE", this.eigentextures != null);
+
+        if (this.eigentextures != null)
+        {
+            builder.define("EIGENTEXTURE_COUNT", this.eigentextures.getDepth());
+            builder.define("VIEW_WEIGHT_PACKING_X", this.svdViewWeightPacking.x);
+            builder.define("VIEW_WEIGHT_PACKING_Y", this.svdViewWeightPacking.y);
+        }
+
+        return builder;
+    }
+
+    public ProgramBuilder<ContextType> getIBRShaderProgramBuilder()
+    {
+        return getIBRShaderProgramBuilder(RenderingMode.IMAGE_BASED);
+    }
+
+    public static File findImageFile(File requestedFile) throws FileNotFoundException
+    {
+        if (requestedFile.exists())
+        {
+            return requestedFile;
+        }
+        else
+        {
+            // Try some alternate file formats/extensions
+            String[] altFormats = { "png", "PNG", "jpg", "JPG", "jpeg", "JPEG" };
+            for(String extension : altFormats)
+            {
+                String[] filenameParts = requestedFile.getName().split("\\.");
+
+                String altFileName;
+                if (filenameParts.length > 1)
+                {
+                    filenameParts[filenameParts.length - 1] = extension;
+                    altFileName = String.join(".", filenameParts);
+                }
+                else
+                {
+                    altFileName = String.join(".", filenameParts[0], extension);
+                }
+
+                File imageFileGuess = new File(requestedFile.getParentFile(), altFileName);
+
+                System.out.printf("Trying '%s'\n", imageFileGuess.getAbsolutePath());
+                if (imageFileGuess.exists())
+                {
+                    System.out.printf("Found!!\n");
+                    return imageFileGuess;
+                }
+            }
+
+            // Is it still not there?
+            throw new FileNotFoundException(
+                String.format("'%s' not found.", requestedFile.getName()));
+        }
+    }
+
+    public File findImageFile(int index) throws FileNotFoundException
+    {
+        return findImageFile(viewSet.getImageFile(index));
+    }
+
+    private void updateShadowTextures() throws FileNotFoundException
+    {
+        if (this.depthTextures != null)
+        {
+            try
+            (
+                // Don't automatically generate any texture attachments for this framebuffer object
+                FramebufferObject<ContextType> depthRenderingFBO =
+                    context.buildFramebufferObject(this.depthTextures.getWidth(), this.depthTextures.getHeight())
+                        .createFramebufferObject();
+
+                // Load the program
+                Program<ContextType> depthRenderingProgram = context.getShaderProgramBuilder()
+                        .addShader(ShaderType.VERTEX, new File("shaders/common/depth.vert"))
+                        .addShader(ShaderType.FRAGMENT, new File("shaders/common/depth.frag"))
+                        .createProgram()
+            )
+            {
+                Drawable<ContextType> depthDrawable = context.createDrawable(depthRenderingProgram);
+                depthDrawable.addVertexBuffer("position", this.positionBuffer);
+
+                // Flatten the camera pose matrices into 16-component vectors and store them in the vertex list data structure.
+                NativeVectorBuffer flattenedShadowMatrices = NativeVectorBufferFactory.getInstance().createEmpty(NativeDataType.FLOAT, 16, this.viewSet.getCameraPoseCount());
+
+                // Render each depth texture
+                for (int i = 0; i < this.viewSet.getCameraPoseCount(); i++)
+                {
+                    depthRenderingFBO.setDepthAttachment(shadowTextures.getLayerAsFramebufferAttachment(i));
+                    depthRenderingFBO.clearDepthBuffer();
+
+                    depthRenderingProgram.setUniform("model_view", this.viewSet.getCameraPose(i));
+                    depthRenderingProgram.setUniform("projection",
+                        this.viewSet.getCameraProjection(this.viewSet.getCameraProjectionIndex(i))
+                            .getProjectionMatrix(
+                                this.viewSet.getRecommendedNearPlane(),
+                                this.viewSet.getRecommendedFarPlane()
+                            )
+                    );
+
+                    Matrix4 modelView = Matrix4.lookAt(
+                            this.viewSet.getCameraPoseInverse(i).times(this.viewSet.getLightPosition(0).asPosition()).getXYZ(),
+                            this.geometry.getCentroid(),
+                            new Vector3(0, 1, 0));
+                    depthRenderingProgram.setUniform("model_view", modelView);
+
+                    Matrix4 projection = this.viewSet.getCameraProjection(this.viewSet.getCameraProjectionIndex(i))
+                            .getProjectionMatrix(
+                                this.viewSet.getRecommendedNearPlane(),
+                                this.viewSet.getRecommendedFarPlane() * 2 // double it for good measure
+                            );
+                    depthRenderingProgram.setUniform("projection", projection);
+
+                    depthDrawable.draw(PrimitiveMode.TRIANGLES, depthRenderingFBO);
+
+                    Matrix4 fullTransform = projection.times(modelView);
+
+                    int d = 0;
+                    for (int col = 0; col < 4; col++) // column
+                    {
+                        for (int row = 0; row < 4; row++) // row
+                        {
+                            flattenedShadowMatrices.set(i, d, fullTransform.get(row, col));
+                            d++;
+                        }
+                    }
+                }
+
+                // Create the uniform buffer
+                shadowMatrixBuffer.setData(flattenedShadowMatrices);
+            }
+        }
+    }
+
+    private static double getLinearDepth(double nonLinearDepth, double nearPlane, double farPlane)
+    {
+        return 2 * nearPlane * farPlane / (farPlane + nearPlane - nonLinearDepth * (farPlane - nearPlane));
+    }
+
+    public void updateLuminanceMap()
+    {
+        if (luminanceMap != null)
+        {
+            luminanceMap.close();
+            luminanceMap = null;
+        }
+
+        if (inverseLuminanceMap != null)
+        {
+            inverseLuminanceMap.close();
+            inverseLuminanceMap = null;
+        }
+
+        if (viewSet.hasCustomLuminanceEncoding())
+        {
+            luminanceMap = viewSet.getLuminanceEncoding().createLuminanceMap(context);
+            inverseLuminanceMap = viewSet.getLuminanceEncoding().createInverseLuminanceMap(context);
+        }
+    }
+
+    public void updateLightData()
+    {
+        // Store the light positions in a uniform buffer
+        if (lightPositionBuffer != null && viewSet.getLightPositionData() != null)
+        {
+            // Create the uniform buffer
+            lightPositionBuffer.setData(viewSet.getLightPositionData());
+        }
+
+        // Store the light positions in a uniform buffer
+        if (lightIntensityBuffer != null && viewSet.getLightIntensityData() != null)
+        {
+            // Create the uniform buffer
+            lightIntensityBuffer.setData(viewSet.getLightIntensityData());
+        }
+
+        try
+        {
+            updateShadowTextures();
+        }
+        catch (FileNotFoundException e)
+        {
+            e.printStackTrace();
+        }
+    }
+
+    public Texture1D<ContextType> getLuminanceMap()
+    {
+        return luminanceMap;
+    }
+
+    public Texture1D<ContextType> getInverseLuminanceMap()
+    {
+        return inverseLuminanceMap;
+    }
+
+    private void setupCommon(Program<ContextType> program)
+    {
+        if (this.eigentextures != null)
+        {
+            program.setTexture("eigentextures", this.eigentextures);
+            program.setTexture("viewWeightTextures", this.colorTextures);
+            program.setUniform("blockSize", new IntVector2(16, 16));
+        }
+        else
+        {
+            program.setTexture("viewImages", this.colorTextures);
+        }
+
+        program.setUniformBuffer("CameraWeights", this.cameraWeightBuffer);
+        program.setUniformBuffer("CameraPoses", this.cameraPoseBuffer);
+
+        if (this.cameraProjectionBuffer != null && this.cameraProjectionIndexBuffer != null)
+        {
+            program.setUniformBuffer("CameraProjections", this.cameraProjectionBuffer);
+            program.setUniformBuffer("CameraProjectionIndices", this.cameraProjectionIndexBuffer);
+        }
+
+        if (this.lightPositionBuffer != null && this.lightIntensityBuffer != null && this.lightIndexBuffer != null)
+        {
+            program.setUniformBuffer("LightPositions", this.lightPositionBuffer);
+            program.setUniformBuffer("LightIntensities", this.lightIntensityBuffer);
+            program.setUniformBuffer("LightIndices", this.lightIndexBuffer);
+        }
+
+        program.setUniform("gamma", this.viewSet.getGamma());
+
+        if (this.luminanceMap == null)
+        {
+            program.setTexture("luminanceMap", context.getTextureFactory().getNullTexture(SamplerType.FLOAT_1D));
+        }
+        else
+        {
+            program.setTexture("luminanceMap", this.luminanceMap);
+        }
+
+        if (this.inverseLuminanceMap == null)
+        {
+            program.setTexture("inverseLuminanceMap", context.getTextureFactory().getNullTexture(SamplerType.FLOAT_1D));
+        }
+        else
+        {
+            program.setTexture("inverseLuminanceMap", this.inverseLuminanceMap);
+        }
+
+        if (this.depthTextures == null)
+        {
+            program.setTexture("depthImages", context.getTextureFactory().getNullTexture(SamplerType.FLOAT_2D_ARRAY));
+        }
+        else
+        {
+            program.setTexture("depthImages", this.depthTextures);
+            program.setUniform("occlusionBias", 0.002f);
+        }
+
+        if (this.shadowMatrixBuffer == null || this.shadowTextures == null)
+        {
+            program.setTexture("shadowImages", context.getTextureFactory().getNullTexture(SamplerType.FLOAT_2D_ARRAY));
+        }
+        else
+        {
+            program.setUniformBuffer("ShadowMatrices", this.shadowMatrixBuffer);
+            program.setTexture("shadowImages", this.shadowTextures);
+            program.setUniform("occlusionBias", 0.002f);
+        }
+    }
+
+    public void setupShaderProgram(Program<ContextType> program)
+    {
+        setupCommon(program);
+
+        if (this.normalTexture == null)
+        {
+            program.setTexture("normalMap", context.getTextureFactory().getNullTexture(SamplerType.FLOAT_2D));
+        }
+        else
+        {
+            program.setTexture("normalMap", this.normalTexture);
+        }
+
+        if (this.diffuseTexture == null)
+        {
+            program.setTexture("diffuseMap", context.getTextureFactory().getNullTexture(SamplerType.FLOAT_2D));
+        }
+        else
+        {
+            program.setTexture("diffuseMap", this.diffuseTexture);
+        }
+
+        if (this.specularTexture == null)
+        {
+            program.setTexture("specularMap", context.getTextureFactory().getNullTexture(SamplerType.FLOAT_2D));
+        }
+        else
+        {
+            program.setTexture("specularMap", this.specularTexture);
+        }
+
+        if (this.roughnessTexture == null)
+        {
+            program.setTexture("roughnessMap", context.getTextureFactory().getNullTexture(SamplerType.FLOAT_2D));
+        }
+        else
+        {
+            program.setTexture("roughnessMap", this.roughnessTexture);
+        }
+    }
+
+    public double getPrimaryViewDistance()
+    {
+        return primaryViewDistance;
+    }
+
+    public float getCameraWeight(int index)
+    {
+        if (this.cameraWeights != null)
+        {
+            return this.cameraWeights[index];
+        }
+        else
+        {
+            throw new IllegalStateException("Camera weights are unavailable.");
+        }
+    }
+
+    private static float[] computeCameraWeights(ViewSet viewSet, VertexGeometry geometry)
+    {
+        float[] cameraWeights = new float[viewSet.getCameraPoseCount()];
+        
+        Vector3[] viewDirections = IntStream.range(0, viewSet.getCameraPoseCount())
+            .mapToObj(i -> viewSet.getCameraPoseInverse(i).getColumn(3).getXYZ()
+                            .minus(geometry.getCentroid()).normalized())
+            .toArray(Vector3[]::new);
+
+        int[] totals = new int[viewSet.getCameraPoseCount()];
+        int targetSampleCount = viewSet.getCameraPoseCount() * 256;
+        double densityFactor = Math.sqrt(Math.PI * targetSampleCount);
+        int sampleRows = (int)Math.ceil(densityFactor / 2) + 1;
+
+        // Find the view with the greatest distance from any other view.
+        // Directions that are further from any view than distance will be ignored in the view weight calculation.
+        double maxMinDistance = 0.0;
+        for (int i = 0; i < viewSet.getCameraPoseCount(); i++)
+        {
+            double minDistance = Double.MAX_VALUE;
+            for (int j = 0; j < viewSet.getCameraPoseCount(); j++)
+            {
+                if (i != j)
+                {
+                    minDistance = Math.min(minDistance, Math.acos(Math.max(-1.0, Math.min(1.0f, viewDirections[i].dot(viewDirections[j])))));
+                }
+            }
+            maxMinDistance = Math.max(maxMinDistance, minDistance);
+        }
+
+        int actualSampleCount = 0;
+
+        for (int i = 0; i < sampleRows; i++)
+        {
+            double r = Math.sin(Math.PI * (double)i / (double)(sampleRows-1));
+            int sampleColumns = Math.max(1, (int)Math.ceil(densityFactor * r));
+
+            for (int j = 0; j < sampleColumns; j++)
+            {
+                Vector3 sampleDirection = new Vector3(
+                        (float)(r * Math.cos(2 * Math.PI * (double)j / (double)sampleColumns)),
+                        (float) Math.cos(Math.PI * (double)i / (double)(sampleRows-1)),
+                        (float)(r * Math.sin(2 * Math.PI * (double)j / (double)sampleColumns)));
+
+                double minDistance = maxMinDistance;
+                int minIndex = -1;
+                for (int k = 0; k < viewSet.getCameraPoseCount(); k++)
+                {
+                    double distance = Math.acos(Math.max(-1.0, Math.min(1.0f, sampleDirection.dot(viewDirections[k]))));
+                    if (distance < minDistance)
+                    {
+                        minDistance = distance;
+                        minIndex = k;
+                    }
+                }
+
+                if (minIndex >= 0)
+                {
+                    totals[minIndex]++;
+                }
+
+                actualSampleCount++;
+            }
+        }
+
+        System.out.println("---");
+        System.out.println("View weights:");
+
+        for (int k = 0; k < viewSet.getCameraPoseCount(); k++)
+        {
+            cameraWeights[k] = (float)totals[k] / (float)actualSampleCount;
+            System.out.println(viewSet.getImageFileName(k) + '\t' + cameraWeights[k]);
+        }
+
+        System.out.println("---");
+
+        return cameraWeights;
+    }
+
+    @Override
+    public void close()
+    {
+        if (this.cameraWeightBuffer != null)
+        {
+            this.cameraWeightBuffer.close();
+        }
+
+        if (this.cameraPoseBuffer != null)
+        {
+            this.cameraPoseBuffer.close();
+        }
+
+        if (this.cameraProjectionBuffer != null)
+        {
+            this.cameraProjectionBuffer.close();
+        }
+
+        if (this.cameraProjectionIndexBuffer != null)
+        {
+            this.cameraProjectionIndexBuffer.close();
+        }
+
+        if (this.lightPositionBuffer != null)
+        {
+            this.lightPositionBuffer.close();
+        }
+
+        if (this.lightIntensityBuffer != null)
+        {
+            this.lightIntensityBuffer.close();
+        }
+
+        if (this.lightIndexBuffer != null)
+        {
+            this.lightIndexBuffer.close();
+        }
+
+        if (this.positionBuffer != null)
+        {
+            this.positionBuffer.close();
+        }
+
+        if (this.texCoordBuffer != null)
+        {
+            this.texCoordBuffer.close();
+        }
+
+        if (this.normalBuffer != null)
+        {
+            this.normalBuffer.close();
+        }
+
+        if (this.tangentBuffer != null)
+        {
+            this.tangentBuffer.close();
+        }
+
+        if (this.colorTextures != null)
+        {
+            this.colorTextures.close();
+        }
+
+        if (this.eigentextures != null)
+        {
+            this.eigentextures.close();
+        }
+
+        if (depthTextures != null)
+        {
+            depthTextures.close();
+        }
+
+        if (diffuseTexture != null)
+        {
+            diffuseTexture.close();
+        }
+
+        if (normalTexture != null)
+        {
+            normalTexture.close();
+        }
+
+        if (specularTexture != null)
+        {
+            specularTexture.close();
+        }
+
+        if (roughnessTexture != null)
+        {
+            roughnessTexture.close();
+        }
+
+        if (shadowTextures != null)
+        {
+            shadowTextures.close();
+        }
+
+        if (shadowMatrixBuffer != null)
+        {
+            shadowMatrixBuffer.close();
+        }
+
+        if (luminanceMap != null)
+        {
+            luminanceMap.close();
+        }
+
+        if (inverseLuminanceMap != null)
+        {
+            inverseLuminanceMap.close();
+        }
+    }
+}