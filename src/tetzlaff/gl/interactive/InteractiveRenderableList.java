--- conflicted
+++ resolved
@@ -1,339 +1,333 @@
-package tetzlaff.gl.interactive;
-
-import java.util.*;
-
-import tetzlaff.gl.core.Context;
-import tetzlaff.gl.core.Framebuffer;
-import tetzlaff.interactive.InitializationException;
-import tetzlaff.util.SelectableList;
-
-/**
- * A container that can hold many InteractiveRenderable objects with one of them being selected/active. It
- * is also itself a InteractiveRenderable and will keep all its members updated and will draw the currently
- * 'active' InteractiveRenderable in the collection.
- *
- * @param <RenderableType> The type of the objects stored in the container (must implement InteractiveRenderable)
- * @see InteractiveRenderable
- * @author Michael Tetzlaff
- */
-public class InteractiveRenderableList<ContextType extends Context<ContextType>, RenderableType extends InteractiveRenderable<ContextType>> 
-    implements InteractiveRenderable<ContextType>, SelectableList<RenderableType>
-{
-    private List<RenderableType> renderables;
-    private int selectedIndex = -1;
-
-    private List<RenderableType> removedRenderables;
-    private List<RenderableType> addedRenderables;
-
-    public InteractiveRenderableList()
-    {
-        renderables = new ArrayList<>(8);
-        removedRenderables = new ArrayList<>(8);
-        addedRenderables = new ArrayList<>(8);
-    }
-
-    private InteractiveRenderableList(List<RenderableType> renderables)
-    {
-        this.renderables = renderables;
-        removedRenderables = new ArrayList<>(8);
-        addedRenderables = new ArrayList<>(renderables);
-    }
-
-    @Override
-    public void initialize() throws InitializationException
-    {
-        for (InteractiveRenderable<ContextType> r : renderables)
-        {
-            r.initialize();
-        }
-    }
-
-    @Override
-    public void update()
-    {
-        removedRenderables.forEach(InteractiveRenderable::close);
-
-        for (RenderableType r : addedRenderables)
-        {
-            try
-            {
-                r.initialize();
-            }
-<<<<<<< HEAD
-            catch (InitializationException e)
-            {
-                renderables.remove(r);
-=======
-            catch (RuntimeException|InitializationException e)
-            {
-                renderables.remove(r);
-                e.printStackTrace();
->>>>>>> 249c8c1b
-            }
-        }
-
-        removedRenderables = new ArrayList<>(8);
-        addedRenderables = new ArrayList<>(8);
-
-        renderables.forEach(InteractiveRenderable::update);
-    }
-
-    @Override
-    public void draw(Framebuffer<ContextType> framebuffer)
-    {
-        InteractiveRenderable<ContextType> selected = this.getSelectedItem();
-        if (selected != null)
-        {
-            selected.draw(framebuffer);
-        }
-    }
-
-    @Override
-    public void close()
-    {
-        for (InteractiveRenderable<ContextType> r : renderables)
-        {
-            r.close();
-        }
-    }
-
-    @Override
-    public int getSelectedIndex()
-    {
-        return selectedIndex;
-    }
-
-    @Override
-    public RenderableType getSelectedItem()
-    {
-        if (selectedIndex < 0)
-        {
-            return null;
-        }
-        else
-        {
-            return renderables.get(selectedIndex);
-        }
-    }
-
-    @Override
-    public void setSelectedIndex(int index)
-    {
-        this.selectedIndex = index;
-    }
-
-    @Override
-    public void setSelectedItem(Object item)
-    {
-        if (item == null)
-        {
-            this.selectedIndex = -1;
-        }
-        else
-        {
-            this.selectedIndex = renderables.indexOf(item);
-        }
-    }
-
-    @Override
-    public int size()
-    {
-        return renderables.size();
-    }
-
-    @Override
-    public boolean isEmpty()
-    {
-        return renderables.isEmpty();
-    }
-
-    @Override
-    public boolean contains(Object o)
-    {
-        return renderables.contains(o);
-    }
-
-    @Override
-    public Iterator<RenderableType> iterator()
-    {
-        return renderables.iterator();
-    }
-
-    @Override
-    public Object[] toArray()
-    {
-        return renderables.toArray();
-    }
-
-    @Override
-    public <U> U[] toArray(U[] a)
-    {
-        return renderables.toArray(a);
-    }
-
-    @Override
-    public boolean add(RenderableType e)
-    {
-        if (renderables.add(e))
-        {
-            addedRenderables.add(e);
-            return true;
-        }
-        else
-        {
-            return false;
-        }
-    }
-
-    @Override
-    @SuppressWarnings("unchecked")
-    public boolean remove(Object o)
-    {
-        if (renderables.remove(o))
-        {
-            removedRenderables.add((RenderableType)o);
-            return true;
-        }
-        else
-        {
-            return false;
-        }
-    }
-
-    @Override
-    public boolean containsAll(Collection<?> c)
-    {
-        return renderables.containsAll(c);
-    }
-
-    @Override
-    public boolean addAll(Collection<? extends RenderableType> c)
-    {
-        if (renderables.addAll(c))
-        {
-            addedRenderables.addAll(c);
-            return true;
-        }
-        else
-        {
-            return false;
-        }
-    }
-
-    @Override
-    public boolean addAll(int index, Collection<? extends RenderableType> c)
-    {
-        if (renderables.addAll(index, c))
-        {
-            addedRenderables.addAll(c);
-            if (index < selectedIndex)
-            {
-                selectedIndex += c.size();
-            }
-            return true;
-        }
-        else
-        {
-            return false;
-        }
-    }
-
-    @Override
-    public boolean removeAll(Collection<?> c)
-    {
-        throw new UnsupportedOperationException("removeAll() is not supported by InteractiveRenderableList.");
-    }
-
-    @Override
-    public boolean retainAll(Collection<?> c)
-    {
-        throw new UnsupportedOperationException("retainAll() is not supported by InteractiveRenderableList.");
-    }
-
-    @Override
-    public void clear()
-    {
-        this.removedRenderables = this.renderables;
-        this.renderables = new ArrayList<>(8);
-    }
-
-    @Override
-    public RenderableType get(int index)
-    {
-        return renderables.get(index);
-    }
-
-    @Override
-    public RenderableType set(int index, RenderableType element)
-    {
-        RenderableType removed = renderables.set(index, element);
-        if (removed != null)
-        {
-            removedRenderables.add(removed);
-        }
-        if (element != null)
-        {
-            addedRenderables.add(element);
-        }
-        return removed;
-    }
-
-    @Override
-    public void add(int index, RenderableType element)
-    {
-        renderables.add(index, element);
-        if (element != null)
-        {
-            addedRenderables.add(element);
-        }
-        if (index < selectedIndex)
-        {
-            selectedIndex++;
-        }
-    }
-
-    @Override
-    public RenderableType remove(int index)
-    {
-        RenderableType removed = renderables.remove(index);
-        if (removed != null)
-        {
-            removedRenderables.add(removed);
-        }
-        if (index < selectedIndex)
-        {
-            selectedIndex--;
-        }
-        return removed;
-    }
-
-    @Override
-    public int indexOf(Object o)
-    {
-        return renderables.indexOf(o);
-    }
-
-    @Override
-    public int lastIndexOf(Object o)
-    {
-        return renderables.lastIndexOf(o);
-    }
-
-    @Override
-    public ListIterator<RenderableType> listIterator()
-    {
-        return renderables.listIterator();
-    }
-
-    @Override
-    public ListIterator<RenderableType> listIterator(int index)
-    {
-        return renderables.listIterator(index);
-    }
-
-    @Override
-    public InteractiveRenderableList<ContextType, RenderableType> subList(int fromIndex, int toIndex)
-    {
-        return new InteractiveRenderableList<>(renderables.subList(fromIndex, toIndex));
-    }
-}
+package tetzlaff.gl.interactive;
+
+import java.util.*;
+
+import tetzlaff.gl.core.Context;
+import tetzlaff.gl.core.Framebuffer;
+import tetzlaff.interactive.InitializationException;
+import tetzlaff.util.SelectableList;
+
+/**
+ * A container that can hold many InteractiveRenderable objects with one of them being selected/active. It
+ * is also itself a InteractiveRenderable and will keep all its members updated and will draw the currently
+ * 'active' InteractiveRenderable in the collection.
+ *
+ * @param <RenderableType> The type of the objects stored in the container (must implement InteractiveRenderable)
+ * @see InteractiveRenderable
+ * @author Michael Tetzlaff
+ */
+public class InteractiveRenderableList<ContextType extends Context<ContextType>, RenderableType extends InteractiveRenderable<ContextType>> 
+    implements InteractiveRenderable<ContextType>, SelectableList<RenderableType>
+{
+    private List<RenderableType> renderables;
+    private int selectedIndex = -1;
+
+    private List<RenderableType> removedRenderables;
+    private List<RenderableType> addedRenderables;
+
+    public InteractiveRenderableList()
+    {
+        renderables = new ArrayList<>(8);
+        removedRenderables = new ArrayList<>(8);
+        addedRenderables = new ArrayList<>(8);
+    }
+
+    private InteractiveRenderableList(List<RenderableType> renderables)
+    {
+        this.renderables = renderables;
+        removedRenderables = new ArrayList<>(8);
+        addedRenderables = new ArrayList<>(renderables);
+    }
+
+    @Override
+    public void initialize() throws InitializationException
+    {
+        for (InteractiveRenderable<ContextType> r : renderables)
+        {
+            r.initialize();
+        }
+    }
+
+    @Override
+    public void update()
+    {
+        removedRenderables.forEach(InteractiveRenderable::close);
+
+        for (RenderableType r : addedRenderables)
+        {
+            try
+            {
+                r.initialize();
+            }
+            catch (RuntimeException|InitializationException e)
+            {
+                renderables.remove(r);
+                e.printStackTrace();
+            }
+        }
+
+        removedRenderables = new ArrayList<>(8);
+        addedRenderables = new ArrayList<>(8);
+
+        renderables.forEach(InteractiveRenderable::update);
+    }
+
+    @Override
+    public void draw(Framebuffer<ContextType> framebuffer)
+    {
+        InteractiveRenderable<ContextType> selected = this.getSelectedItem();
+        if (selected != null)
+        {
+            selected.draw(framebuffer);
+        }
+    }
+
+    @Override
+    public void close()
+    {
+        for (InteractiveRenderable<ContextType> r : renderables)
+        {
+            r.close();
+        }
+    }
+
+    @Override
+    public int getSelectedIndex()
+    {
+        return selectedIndex;
+    }
+
+    @Override
+    public RenderableType getSelectedItem()
+    {
+        if (selectedIndex < 0)
+        {
+            return null;
+        }
+        else
+        {
+            return renderables.get(selectedIndex);
+        }
+    }
+
+    @Override
+    public void setSelectedIndex(int index)
+    {
+        this.selectedIndex = index;
+    }
+
+    @Override
+    public void setSelectedItem(Object item)
+    {
+        if (item == null)
+        {
+            this.selectedIndex = -1;
+        }
+        else
+        {
+            this.selectedIndex = renderables.indexOf(item);
+        }
+    }
+
+    @Override
+    public int size()
+    {
+        return renderables.size();
+    }
+
+    @Override
+    public boolean isEmpty()
+    {
+        return renderables.isEmpty();
+    }
+
+    @Override
+    public boolean contains(Object o)
+    {
+        return renderables.contains(o);
+    }
+
+    @Override
+    public Iterator<RenderableType> iterator()
+    {
+        return renderables.iterator();
+    }
+
+    @Override
+    public Object[] toArray()
+    {
+        return renderables.toArray();
+    }
+
+    @Override
+    public <U> U[] toArray(U[] a)
+    {
+        return renderables.toArray(a);
+    }
+
+    @Override
+    public boolean add(RenderableType e)
+    {
+        if (renderables.add(e))
+        {
+            addedRenderables.add(e);
+            return true;
+        }
+        else
+        {
+            return false;
+        }
+    }
+
+    @Override
+    @SuppressWarnings("unchecked")
+    public boolean remove(Object o)
+    {
+        if (renderables.remove(o))
+        {
+            removedRenderables.add((RenderableType)o);
+            return true;
+        }
+        else
+        {
+            return false;
+        }
+    }
+
+    @Override
+    public boolean containsAll(Collection<?> c)
+    {
+        return renderables.containsAll(c);
+    }
+
+    @Override
+    public boolean addAll(Collection<? extends RenderableType> c)
+    {
+        if (renderables.addAll(c))
+        {
+            addedRenderables.addAll(c);
+            return true;
+        }
+        else
+        {
+            return false;
+        }
+    }
+
+    @Override
+    public boolean addAll(int index, Collection<? extends RenderableType> c)
+    {
+        if (renderables.addAll(index, c))
+        {
+            addedRenderables.addAll(c);
+            if (index < selectedIndex)
+            {
+                selectedIndex += c.size();
+            }
+            return true;
+        }
+        else
+        {
+            return false;
+        }
+    }
+
+    @Override
+    public boolean removeAll(Collection<?> c)
+    {
+        throw new UnsupportedOperationException("removeAll() is not supported by InteractiveRenderableList.");
+    }
+
+    @Override
+    public boolean retainAll(Collection<?> c)
+    {
+        throw new UnsupportedOperationException("retainAll() is not supported by InteractiveRenderableList.");
+    }
+
+    @Override
+    public void clear()
+    {
+        this.removedRenderables = this.renderables;
+        this.renderables = new ArrayList<>(8);
+    }
+
+    @Override
+    public RenderableType get(int index)
+    {
+        return renderables.get(index);
+    }
+
+    @Override
+    public RenderableType set(int index, RenderableType element)
+    {
+        RenderableType removed = renderables.set(index, element);
+        if (removed != null)
+        {
+            removedRenderables.add(removed);
+        }
+        if (element != null)
+        {
+            addedRenderables.add(element);
+        }
+        return removed;
+    }
+
+    @Override
+    public void add(int index, RenderableType element)
+    {
+        renderables.add(index, element);
+        if (element != null)
+        {
+            addedRenderables.add(element);
+        }
+        if (index < selectedIndex)
+        {
+            selectedIndex++;
+        }
+    }
+
+    @Override
+    public RenderableType remove(int index)
+    {
+        RenderableType removed = renderables.remove(index);
+        if (removed != null)
+        {
+            removedRenderables.add(removed);
+        }
+        if (index < selectedIndex)
+        {
+            selectedIndex--;
+        }
+        return removed;
+    }
+
+    @Override
+    public int indexOf(Object o)
+    {
+        return renderables.indexOf(o);
+    }
+
+    @Override
+    public int lastIndexOf(Object o)
+    {
+        return renderables.lastIndexOf(o);
+    }
+
+    @Override
+    public ListIterator<RenderableType> listIterator()
+    {
+        return renderables.listIterator();
+    }
+
+    @Override
+    public ListIterator<RenderableType> listIterator(int index)
+    {
+        return renderables.listIterator(index);
+    }
+
+    @Override
+    public InteractiveRenderableList<ContextType, RenderableType> subList(int fromIndex, int toIndex)
+    {
+        return new InteractiveRenderableList<>(renderables.subList(fromIndex, toIndex));
+    }
+}