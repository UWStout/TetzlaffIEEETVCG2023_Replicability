--- conflicted
+++ resolved
@@ -1,1052 +1,893 @@
-#version 330
-#extension GL_ARB_texture_query_lod : enable
-
-in vec3 fPosition;
-in vec2 fTexCoord;
-in vec3 fNormal;
-in vec3 fTangent;
-in vec3 fBitangent;
-
-layout(location = 0) out vec4 fragColor;
-layout(location = 1) out int fragObjectID;
-
-<<<<<<< HEAD
-#ifndef BRDF_MODE
-#define BRDF_MODE 0
-#endif
-
-#ifndef SVD_MODE
-#define SVD_MODE 0
-#endif
-
-#ifndef BUEHLER_ALGORITHM
-#define BUEHLER_ALGORITHM 1
-#endif
-
-#ifndef USE_HEAPSORT
-#define USE_HEAPSORT 1
-#endif
-
-#ifndef SORTING_SAMPLE_COUNT
-#define SORTING_SAMPLE_COUNT 5
-#endif
-
-#ifndef RELIGHTING_ENABLED
-#define RELIGHTING_ENABLED 1
-#endif
-
-#ifndef SPOTLIGHTS_ENABLED
-#define SPOTLIGHTS_ENABLED 0
-#endif
-
-#ifndef SHADOWS_ENABLED
-#define SHADOWS_ENABLED 0
-#endif
-
-#ifndef IMAGE_BASED_RENDERING_ENABLED
-#define IMAGE_BASED_RENDERING_ENABLED 0
-#endif
-
-#ifndef FRESNEL_EFFECT_ENABLED
-#define FRESNEL_EFFECT_ENABLED 0
-#endif
-
-#ifndef PHYSICALLY_BASED_MASKING_SHADOWING
-#define PHYSICALLY_BASED_MASKING_SHADOWING 0
-#endif
-
-#ifndef ENVIRONMENT_ILLUMINATION_ENABLED
-#define ENVIRONMENT_ILLUMINATION_ENABLED 1
-#endif
-
-#ifndef PRECOMPUTED_VIEW_WEIGHTS_ENABLED
-#define PRECOMPUTED_VIEW_WEIGHTS_ENABLED 0
-#endif
-
-#ifndef VIRTUAL_LIGHT_COUNT
-#if RELIGHTING_ENABLED
-#define VIRTUAL_LIGHT_COUNT 4
-#else
-#define VIRTUAL_LIGHT_COUNT 1
-#endif
-#endif
-
-#ifndef RESIDUAL_IMAGES
-#define RESIDUAL_IMAGES SVD_MODE
-#endif
-
-#ifndef TANGENT_SPACE_OVERRIDE_ENABLED
-#define TANGENT_SPACE_OVERRIDE_ENABLED 0
-#endif
-
-#ifndef DIFFUSE_TEXTURE_ENABLED
-#define DIFFUSE_TEXTURE_ENABLED 0
-#endif
-
-#ifndef NORMAL_TEXTURE_ENABLED
-#define NORMAL_TEXTURE_ENABLED 0
-#endif
-
-#ifndef SPECULAR_TEXTURE_ENABLED
-#define SPECULAR_TEXTURE_ENABLED 0
-#endif
-
-#ifndef ROUGHNESS_TEXTURE_ENABLED
-#define ROUGHNESS_TEXTURE_ENABLED 0
-#endif
-
-#ifndef TANGENT_SPACE_NORMAL_MAP
-#define TANGENT_SPACE_NORMAL_MAP 1
-#endif
-
-#ifndef ARCHIVING_2017_ENVIRONMENT_NORMALIZATION
-#define ARCHIVING_2017_ENVIRONMENT_NORMALIZATION 0
-#endif
-
-#ifndef DEFAULT_DIFFUSE_COLOR
-#if !SPECULAR_TEXTURE_ENABLED && !IMAGE_BASED_RENDERING_ENABLED
-#define DEFAULT_DIFFUSE_COLOR (vec3(0.125))
-#else
-#define DEFAULT_DIFFUSE_COLOR (vec3(0.0))
-#endif // !SPECULAR_TEXTURE_ENABLED && !IMAGE_BASED_RENDERING_ENABLED
-#endif // DEFAULT_DIFFUSE_COLOR
-
-#ifndef DEFAULT_SPECULAR_COLOR
-#if DIFFUSE_TEXTURE_ENABLED && !IMAGE_BASED_RENDERING_ENABLED
-#define DEFAULT_SPECULAR_COLOR (vec3(0.0))
-#else
-#define DEFAULT_SPECULAR_COLOR (vec3(0.03125))
-#endif // DIFFUSE_TEXTURE_ENABLED && !IMAGE_BASED_RENDERING_ENABLED
-#endif // DEFAULT_SPECULAR_COLOR
-
-#ifndef DEFAULT_SPECULAR_ROUGHNESS
-#define DEFAULT_SPECULAR_ROUGHNESS (vec3(0.25)); // TODO pass in a default?
-#endif
-
-#if SVD_MODE
-#ifdef SMITH_MASKING_SHADOWING
-#undef SMITH_MASKING_SHADOWING
-#endif
-#define SMITH_MASKING_SHADOWING 1
-#endif
-
-#include "reflectanceequations.glsl"
-#include "tonemap.glsl"
-
-#if RELIGHTING_ENABLED && ENVIRONMENT_ILLUMINATION_ENABLED
-#include "environment.glsl"
-#endif
-
-#if IMAGE_BASED_RENDERING_ENABLED
-
-#include "../colorappearance/colorappearance.glsl"
-
-#if BUEHLER_ALGORITHM
-#define SORTING_TOTAL_COUNT VIEW_COUNT
-#include "sort.glsl"
-#endif
-
-#if SVD_MODE
-#include "../colorappearance/svd_unpack.glsl"
-#else
-#include "../colorappearance/imgspace.glsl"
-#endif
-
-#endif
-
-#line 150 0
-=======
-#define BUEHLER_ALGORITHM 1
-#define BUEHLER_VIEW_COUNT 5
-
-#define SUPPRESS_MIPMAPS BUEHLER_ALGORITHM
-
-#include "../colorappearance/colorappearance_subset.glsl"
-#include "../colorappearance/imgspace_subset.glsl"
-
-#line 21 0
->>>>>>> 249c8c1b
-
-uniform int objectID;
-
-uniform mat4 model_view;
-uniform vec3 viewPos;
-uniform mat4 envMapMatrix;
-
-uniform vec3 holeFillColor;
-
-#if VIRTUAL_LIGHT_COUNT > 0
-
-<<<<<<< HEAD
-uniform vec3 lightIntensityVirtual[VIRTUAL_LIGHT_COUNT];
-
-#if RELIGHTING_ENABLED
-uniform vec3 lightPosVirtual[VIRTUAL_LIGHT_COUNT];
-uniform vec3 lightOrientationVirtual[VIRTUAL_LIGHT_COUNT];
-=======
-layout(std140) uniform ViewWeights
-{
-    vec4 viewWeights[MAX_CAMERA_POSE_COUNT_DIV_4];
-};
->>>>>>> 249c8c1b
-
-#if SPOTLIGHTS_ENABLED
-uniform float lightSpotSizeVirtual[VIRTUAL_LIGHT_COUNT];
-uniform float lightSpotTaperVirtual[VIRTUAL_LIGHT_COUNT];
-#endif // SPOTLIGHTS_ENABLED
-
-#if SHADOWS_ENABLED
-uniform sampler2DArray shadowMaps;
-uniform mat4 lightMatrixVirtual[VIRTUAL_LIGHT_COUNT];
-#endif // SHADOWS_ENABLED
-
-#endif // RELIGHTING_ENABLED
-
-#endif // VIRTUAL_LIGHT_COUNT > 0
-
-#if !BUEHLER_ALGORITHM
-uniform float weightExponent;
-uniform float isotropyFactor;
-#endif
-
-#if DIFFUSE_TEXTURE_ENABLED
-uniform sampler2D diffuseMap;
-#endif
-
-#if NORMAL_TEXTURE_ENABLED
-uniform sampler2D normalMap;
-#endif
-
-#if SPECULAR_TEXTURE_ENABLED
-uniform sampler2D specularMap;
-#endif
-
-#if ROUGHNESS_TEXTURE_ENABLED
-uniform sampler2D roughnessMap;
-#endif
-
-#if TANGENT_SPACE_OVERRIDE_ENABLED
-uniform vec3 lightDirTSOverride;
-uniform vec3 viewDirTSOverride;
-#endif
-
-#if PRECOMPUTED_VIEW_WEIGHTS_ENABLED
-layout(std140) uniform ViewWeights
-{
-    vec4 viewWeights[VIEW_COUNT_DIV_4];
-};
-
-float getViewWeight(int viewIndex)
-{
-    return extractComponentByIndex(viewWeights[viewIndex/4], viewIndex%4);
-}
-#endif
-
-#if IMAGE_BASED_RENDERING_ENABLED
-
-vec4 removeDiffuse(vec4 originalColor, vec3 diffuseContrib, float nDotL, float maxLuminance)
-{
-    if (nDotL == 0.0)
-    {
-        return vec4(0);
-    }
-    else
-    {
-        float cap = maxLuminance - max(diffuseContrib.r, max(diffuseContrib.g, diffuseContrib.b));
-        vec3 remainder = clamp(originalColor.rgb - diffuseContrib, 0, cap);
-        return vec4(remainder, originalColor.a);
-    }
-}
-
-#if RELIGHTING_ENABLED && ENVIRONMENT_ILLUMINATION_ENABLED
-
-vec4 computeEnvironmentSample(int virtualIndex, vec3 diffuseColor, vec3 normalDir,
-    vec3 specularColor, vec3 roughness, float maxLuminance)
-{
-    mat4 cameraPose = getCameraPose(virtualIndex);
-    vec3 fragmentPos = (cameraPose * vec4(fPosition, 1.0)).xyz;
-    vec3 normalDirCameraSpace = normalize((cameraPose * vec4(normalDir, 0.0)).xyz);
-    vec3 sampleViewDir = normalize(-fragmentPos);
-    float nDotV_sample = max(0, dot(normalDirCameraSpace, sampleViewDir));
-
-    if (nDotV_sample <= 0.0)
-    {
-        return vec4(0.0, 0.0, 0.0, 0.0);
-    }
-    else
-    {
-        // All in camera space
-        vec3 sampleLightDirUnnorm = lightPositions[getLightIndex(virtualIndex)].xyz - fragmentPos;
-        float lightDistSquared = dot(sampleLightDirUnnorm, sampleLightDirUnnorm);
-        vec3 sampleLightDir = sampleLightDirUnnorm * inversesqrt(lightDistSquared);
-        vec3 sampleHalfDir = normalize(sampleViewDir + sampleLightDir);
-        vec3 lightIntensity = getLightIntensity(virtualIndex);
-
-#if !INFINITE_LIGHT_SOURCES
-        lightIntensity /= lightDistSquared;
-#endif
-
-        float nDotL_sample = max(0, dot(normalDirCameraSpace, sampleLightDir));
-        float nDotH = max(0, dot(normalDirCameraSpace, sampleHalfDir));
-        float hDotV_sample = max(0, dot(sampleHalfDir, sampleViewDir));
-
-        vec3 diffuseContrib = diffuseColor * nDotL_sample * lightIntensity;
-
-        float geomAttenSample = geom(roughness.y, nDotH, nDotV_sample, nDotL_sample, hDotV_sample);
-
-        if (nDotV_sample > 0.0 && geomAttenSample > 0.0)
-        {
-            vec3 virtualViewDir =
-                normalize((cameraPose * vec4(viewPos, 1.0)).xyz - fragmentPos);
-            vec3 virtualLightDir = -reflect(virtualViewDir, sampleHalfDir);
-            float nDotL_virtual = max(0, dot(normalDirCameraSpace, virtualLightDir));
-            float nDotV_virtual = max(0, dot(normalDirCameraSpace, virtualViewDir));
-            float hDotV_virtual = max(0, dot(sampleHalfDir, virtualViewDir));
-
-            float geomAttenVirtual;
-#if PHYSICALLY_BASED_MASKING_SHADOWING
-            geomAttenVirtual = geom(roughness.y, nDotH, nDotV_virtual, nDotL_virtual, hDotV_virtual);
-#else
-            geomAttenVirtual = nDotL_virtual * nDotV_virtual;
-#endif
-
-            vec3 mfdFresnel;
-            float mfdMono;
-
-#if RESIDUAL_IMAGES
-            // TODO
-#else
-
-            vec4 sampleColor = getLinearColor(virtualIndex);
-            if (sampleColor.a == 0.0)
-            {
-                return vec4(0.0, 0.0, 0.0, 0.0);
-            }
-
-            vec4 specularResid = removeDiffuse(sampleColor, diffuseContrib, nDotL_sample, maxLuminance);
-
-            // Light intensities in view set files are assumed to be pre-divided by pi.
-            // Or alternatively, the result of getLinearColor gives a result
-            // where a diffuse reflectivity of 1 is represented by a value of pi.
-            // See diffusefit.glsl
-            vec3 mfdFresnelGeom = specularResid.rgb / (lightIntensity * PI);
-
-#if PHYSICALLY_BASED_MASKING_SHADOWING
-            mfdFresnel = mfdFresnelGeom * 4 * nDotV_sample / geomAttenSample;
-#else
-            mfdFresnel = mfdFresnelGeom * 4 / nDotL_sample;
-#endif
-
-            mfdMono = getLuminance(mfdFresnel / specularColor);
-#endif // RESIDUAL_IMAGES
-
-            vec3 mfdNewFresnel;
-#if FRESNEL_ENABLED
-            mfdNewFresnel = fresnel(mfdFresnel, vec3(mfdMono), hDotV_virtual);
-#else
-            mfdNewFresnel = mfdFresnel;
-#endif
-
-            vec4 unweightedSample;
-            unweightedSample.rgb = mfdNewFresnel
-                * geomAttenVirtual / (4 * nDotV_virtual)
-                * getEnvironment(mat3(envMapMatrix) * transpose(mat3(cameraPose)) * virtualLightDir);
-
-#if SPECULAR_TEXTURE_ENABLED && ARCHIVING_2017_ENVIRONMENT_NORMALIZATION
-            // Normalizes with respect to specular texture when available as described in our Archiving 2017 paper.
-            unweightedSample.a = mfdMono * geomAttenVirtual / (4 * nDotV_virtual);
-#else
-            unweightedSample.a = 1.0 / (2.0 * PI);
-#endif
-
-            return unweightedSample * 4 * hDotV_virtual * (getCameraWeight(virtualIndex) * 4 * PI * VIEW_COUNT);
-            // dl = 4 * h dot v * dh
-            // weight * VIEW_COUNT -> brings weights back to being on the order of 1
-            // This is helpful for consistency with numerical limits (i.e. clamping)
-            // Everything gets normalized at the end again anyways.
-        }
-        else
-        {
-            return vec4(0.0, 0.0, 0.0, 0.0);
-        }
-    }
-}
-
-vec3 getEnvironmentShading(vec3 diffuseColor, vec3 normalDir, vec3 specularColor, vec3 roughness)
-{
-    float maxLuminance = getMaxLuminance();
-
-    vec4 sum = vec4(0.0);
-
-    for (int i = 0; i < VIEW_COUNT; i++)
-    {
-        sum += computeEnvironmentSample(i, diffuseColor, normalDir, specularColor, roughness, maxLuminance);
-    }
-
-    if (sum.y > 0.0)
-    {
-        return sum.rgb
-            / VIEW_COUNT;                    // better spatial consistency, worse directional consistency?
-        //    / clamp(sum.a, 0, 1000000.0);    // Better directional consistency, worse spatial consistency?
-    }
-    else
-    {
-        return vec3(0.0);
-    }
-}
-
-#endif // RELIGHTING_ENABLED && ENVIRONMENT_ILLUMINATION_ENABLED
-
-#if RESIDUAL_IMAGES
-vec4 getSampleFromResidual(vec4 residual, float nDotH, vec3 specularColor, vec3 roughness)
-{
-    vec3 roughnessSquared = roughness * roughness;
-//    return residual.w * vec4(xyzToRGB(
-//        pow(max(vec3(0), pow(
-//                dist(nDotH, roughness)
-//            * roughnessSquared, vec3(1.0 / gamma))
-//            + (residual.xyz - vec3(0.5))), vec3(gamma))
-//        * rgbToXYZ(specularColor) / roughnessSquared), 1.0);
-
-    return residual.w * vec4(xyzToRGB((residual.xyz - vec3(0.5)) / roughnessSquared.y) + specularColor, 1.0);
-}
-#endif
-
-#if BUEHLER_ALGORITHM
-
-vec4 computeSampleSingle(int virtualIndex, vec3 diffuseColor, vec3 normalDir,  vec3 specularColor, vec3 roughness, float maxLuminance)
-{
-    // All in camera space
-    mat4 cameraPose = getCameraPose(virtualIndex);
-    vec3 fragmentPos = (cameraPose * vec4(fPosition, 1.0)).xyz;
-    vec3 sampleViewDir = normalize(-fragmentPos);
-    vec3 sampleLightDirUnnorm = lightPositions[getLightIndex(virtualIndex)].xyz - fragmentPos;
-    float lightDistSquared = dot(sampleLightDirUnnorm, sampleLightDirUnnorm);
-    vec3 sampleLightDir = sampleLightDirUnnorm * inversesqrt(lightDistSquared);
-    vec3 sampleHalfDir = normalize(sampleViewDir + sampleLightDir);
-    vec3 normalDirCameraSpace = normalize((cameraPose * vec4(normalDir, 0.0)).xyz);
-    float nDotH = max(0, dot(normalDirCameraSpace, sampleHalfDir));
-    float nDotL = max(0, dot(normalDirCameraSpace, sampleLightDir));
-    float nDotV = max(0, dot(normalDirCameraSpace, sampleViewDir));
-    float hDotV = max(0, dot(sampleHalfDir, sampleViewDir));
-
-    vec4 precomputedSample = vec4(0);
-
-    if (nDotL > 0 && nDotV > 0)
-    {
-        float geomAtten = geom(roughness.y, nDotH, nDotV, nDotL, hDotV);
-
-#if RESIDUAL_IMAGES
-        vec4 residual = getColor(virtualIndex);
-        if (residual.w > 0)
-        {
-            return getSampleFromResidual(residual, nDotH, specularColor, roughness) * vec4(vec3(1.0), geomAtten);
-        }
-#else
-        vec4 sampleColor = getLinearColor(virtualIndex);
-        if (sampleColor.a > 0.0)
-        {
-            vec3 lightIntensity = getLightIntensity(virtualIndex);
-
-#if !INFINITE_LIGHT_SOURCES
-            lightIntensity /= lightDistSquared;
-#endif
-
-            vec3 diffuseContrib = diffuseColor * nDotL * lightIntensity;
-
-#if PHYSICALLY_BASED_MASKING_SHADOWING
-            vec4 specularResid = removeDiffuse(sampleColor, diffuseContrib, nDotL, maxLuminance);
-            return sampleColor.a * vec4(specularResid.rgb * 4 * nDotV / lightIntensity, geomAtten);
-#else
-            vec4 specularResid = removeDiffuse(sampleColor, diffuseContrib, nDotL, maxLuminance);
-            return sampleColor.a * vec4(specularResid.rgb * 4 / lightIntensity, nDotL);
-#endif
-        }
-#endif // RESIDUAL_IMAGES
-    }
-
-    return vec4(0.0);
-}
-
-vec4 computeBuehler(vec3 targetDirection, vec3 diffuseColor, vec3 normalDir, vec3 specularColor, vec3 roughness)
-{
-    float maxLuminance = getMaxLuminance();
-
-    float weights[SORTING_SAMPLE_COUNT];
-    int indices[SORTING_SAMPLE_COUNT];
-
-    sort(targetDirection, weights, indices);
-
-    // Evaluate the light field
-    // weights[0] should be the smallest weight
-    vec4 sum = vec4(0.0);
-    for (int i = 1; i < SORTING_SAMPLE_COUNT; i++)
-    {
-        vec4 computedSample = computeSampleSingle(indices[i], diffuseColor, normalDir, specularColor, roughness, maxLuminance);
-        if (computedSample.a > 0)
-        {
-            sum += (weights[i] - weights[0]) * computedSample;
-        }
-    }
-
-    if (sum.a == 0.0)
-    {
-        return vec4(holeFillColor, 1.0);
-    }
-    else
-    {
-        return sum / sum.a;
-    }
-}
-
-#elif VIRTUAL_LIGHT_COUNT > 0
-
-vec4[VIRTUAL_LIGHT_COUNT] computeSample(int virtualIndex, vec3 diffuseColor, vec3 normalDir, vec3 specularColor, vec3 roughness, float maxLuminance)
-{
-    // All in camera space
-    mat4 cameraPose = getCameraPose(virtualIndex);
-    vec3 fragmentPos = (cameraPose * vec4(fPosition, 1.0)).xyz;
-    vec3 sampleViewDir = normalize(-fragmentPos);
-    vec3 sampleLightDirUnnorm = lightPositions[getLightIndex(virtualIndex)].xyz - fragmentPos;
-    float lightDistSquared = dot(sampleLightDirUnnorm, sampleLightDirUnnorm);
-    vec3 sampleLightDir = sampleLightDirUnnorm * inversesqrt(lightDistSquared);
-    vec3 sampleHalfDir = normalize(sampleViewDir + sampleLightDir);
-    vec3 normalDirCameraSpace = normalize((cameraPose * vec4(normalDir, 0.0)).xyz);
-    float nDotH = max(0, dot(normalDirCameraSpace, sampleHalfDir));
-    float nDotL = max(0, dot(normalDirCameraSpace, sampleLightDir));
-    float nDotV = max(0, dot(normalDirCameraSpace, sampleViewDir));
-    float hDotV = max(0, dot(sampleHalfDir, sampleViewDir));
-
-    vec4 precomputedSample = vec4(0);
-
-#if RESIDUAL_IMAGES
-    vec4 residual = getColor(virtualIndex);
-    if (residual.w > 0)
-    {
-        precomputedSample = getSampleFromResidual(residual, nDotH, specularColor, roughness);
-    }
-#else
-    vec4 sampleColor = getLinearColor(virtualIndex);
-    if (sampleColor.a > 0.0)
-    {
-        vec3 lightIntensity = getLightIntensity(virtualIndex);
-
-#if !INFINITE_LIGHT_SOURCES
-        lightIntensity /= lightDistSquared;
-#endif
-
-        vec3 diffuseContrib = diffuseColor * nDotL * lightIntensity;
-
-        float geomAtten = geom(roughness.y, nDotH, nDotV, nDotL, hDotV);
-
-#if PHYSICALLY_BASED_MASKING_SHADOWING
-        if (geomAtten > 0.0)
-        {
-            vec4 specularResid = removeDiffuse(sampleColor, diffuseContrib, nDotL, maxLuminance);
-            precomputedSample = sampleColor.a
-                * vec4(specularResid.rgb * 4 * nDotV / lightIntensity, geomAtten);
-
-        }
-#else
-        if (nDotL != 0.0)
-        {
-            vec4 specularResid = removeDiffuse(sampleColor, diffuseContrib, nDotL, maxLuminance);
-            precomputedSample = sampleColor.a
-                * vec4(specularResid.rgb * 4 / lightIntensity, nDotL);
-        }
-#endif
-    }
-#endif // RESIDUAL_IMAGES
-
-    if (precomputedSample.w != 0)
-    {
-        mat3 tangentToObject = mat3(1.0);
-
-        vec3 virtualViewDir;
-#if TANGENT_SPACE_OVERRIDE_ENABLED
-        vec3 gNormal = normalize(fNormal);
-        vec3 tangent = normalize(fTangent - dot(gNormal, fTangent));
-        vec3 bitangent = normalize(fBitangent
-            - dot(gNormal, fBitangent) * gNormal
-            - dot(tangent, fBitangent) * tangent);
-        tangentToObject = mat3(tangent, bitangent, gNormal);
-
-        virtualViewDir = normalize(mat3(cameraPose) * tangentToObject * viewDirTSOverride);
-#else
-        virtualViewDir = normalize((cameraPose * vec4(viewPos, 1.0)).xyz - fragmentPos);
-#endif
-
-        vec4 result[VIRTUAL_LIGHT_COUNT];
-
-        for (int lightPass = 0; lightPass < VIRTUAL_LIGHT_COUNT; lightPass++)
-        {
-#if PRECOMPUTED_VIEW_WEIGHTS_ENABLED
-            result[lightPass] = getViewWeight(virtualIndex) * precomputedSample;
-#else
-
-            vec3 virtualLightDir;
-#if TANGENT_SPACE_OVERRIDE_ENABLED
-            virtualLightDir = normalize(mat3(cameraPose) * tangentToObject * lightDirTSOverride);
-#elif RELIGHTING_ENABLED
-            virtualLightDir = normalize((cameraPose * vec4(lightPosVirtual[lightPass], 1.0)).xyz - fragmentPos);
-#else
-            virtualLightDir = virtualViewDir;
-#endif
-
-            // Compute sample weight
-            vec3 virtualHalfDir = normalize(virtualViewDir + virtualLightDir);
-            float virtualNdotH = max(0, dot(normalDirCameraSpace, virtualHalfDir));
-            float correlation = isotropyFactor * (nDotH * virtualNdotH + sqrt(1 - nDotH*nDotH) * sqrt(1 - virtualNdotH*virtualNdotH))
-                + (1 - isotropyFactor) * dot(virtualHalfDir, sampleHalfDir);
-            float weight = 1.0 / max(0.000001, 1.0 - pow(max(0.0, correlation), weightExponent)) - 1.0;
-            result[lightPass] = weight * precomputedSample;
-
-#endif // PRECOMPUTED_VIEW_WEIGHTS_ENABLED
-        }
-
-        return result;
-    }
-    else
-    {
-        vec4 result[VIRTUAL_LIGHT_COUNT];
-        for (int lightPass = 0; lightPass < VIRTUAL_LIGHT_COUNT; lightPass++)
-        {
-            result[lightPass] = vec4(0.0);
-        }
-        return result;
-    }
-}
-
-vec4[VIRTUAL_LIGHT_COUNT] computeWeightedAverages(vec3 diffuseColor, vec3 normalDir, vec3 specularColor, vec3 roughness)
-{
-    float maxLuminance = getMaxLuminance();
-
-    vec4[VIRTUAL_LIGHT_COUNT] sums;
-    for (int i = 0; i < VIRTUAL_LIGHT_COUNT; i++)
-    {
-        sums[i] = vec4(0.0);
-    }
-
-    for (int i = 0; i < VIEW_COUNT; i++)
-    {
-        vec4[VIRTUAL_LIGHT_COUNT] microfacetSample =
-            computeSample(i, diffuseColor, normalDir, specularColor, roughness, maxLuminance);
-
-        for (int j = 0; j < VIRTUAL_LIGHT_COUNT; j++)
-        {
-            sums[j] += microfacetSample[j];
-        }
-    }
-
-    vec4[VIRTUAL_LIGHT_COUNT] results;
-    for (int i = 0; i < VIRTUAL_LIGHT_COUNT; i++)
-    {
-#if PRECOMPUTED_VIEW_WEIGHTS_ENABLED
-        results[i] = sums[i];
-#else
-        if (sums[i].y > 0.0)
-        {
-            results[i] = vec4(sums[i].rgb / max(0.01, sums[i].a), sums[i].a);
-        }
-        else
-        {
-            results[i] = vec4(0.0);
-        }
-#endif
-    }
-    return results;
-}
-
-<<<<<<< HEAD
-#endif // BUEHLER_ALGORITHM
-=======
-float computeBuehlerWeight(vec3 targetDirection, vec3 sampleDirection)
-{
-    return 1.0 / (1.0 - clamp(dot(sampleDirection, targetDirection), 0.0, 0.99999));
-}
-
-float getBuehlerWeight(int virtualIndex, vec3 targetDirection)
-{
-    mat4 cameraPose = getCameraPose(virtualIndex);
-    vec4 projTexCoord = cameraProjections[getCameraProjectionIndex(virtualIndex)] * cameraPose * vec4(fPosition, 1.0);
-
-    if (projTexCoord.x < -projTexCoord.w || projTexCoord.x > projTexCoord.w
-        || projTexCoord.y < -projTexCoord.w || projTexCoord.y > projTexCoord.w)
-    {
-        return 0.0;
-    }
-    else
-    {
-        vec3 sampleDirectionCameraSpace = -normalize((cameraPose * vec4(fPosition, 1)).xyz);
-        return max(0, dot(sampleDirectionCameraSpace, mat3(cameraPose) * normalize(fNormal)))
-            * computeBuehlerWeight(mat3(cameraPose) * targetDirection, sampleDirectionCameraSpace);
-    }
-}
-
-vec4 computeBuehler(vec3 targetDirection, vec3 diffuseColor, vec3 normalDir, vec3 specularColor, vec3 roughness)
-{
-    float maxLuminance = getMaxLuminance();
-
-    float weights[BUEHLER_VIEW_COUNT];
-    int indices[BUEHLER_VIEW_COUNT];
-
-    // Initialization
-    for (int i = 0; i < BUEHLER_VIEW_COUNT && i < viewCount; i++)
-    {
-        weights[i] = -(1.0 / 0.0); // Parentheses needed for AMD cards.
-        indices[i] = -1;
-    }
-
-    for (int i = viewCount; i < BUEHLER_VIEW_COUNT; i++)
-    {
-        weights[i] = 0.0; // If there are less samples available than requested, fill in with weights of 0.0.
-        indices[i] = 0;
-    }
-
-    // Partial heapsort
-    for (int i = 0; i < MAX_CAMERA_POSE_COUNT && i < viewCount; i++)
-    {
-        float weight = getBuehlerWeight(i, targetDirection);
-        if (weight >= weights[0]) // Decide if the new view goes in the heap
-        {
-            // Replace the min node in the heap with the new one
-            weights[0] = weight;
-            indices[0] = i;
-
-            int currentIndex = 0;
-            int minIndex = -1;
-
-            while (currentIndex != -1)
-            {
-                // The two "children" in the heap
-                int leftIndex = 2*currentIndex+1;
-                int rightIndex = 2*currentIndex+2;
-
-                // Find the smallest of the current node, and its left and right children
-                if ( leftIndex < BUEHLER_VIEW_COUNT && weights[leftIndex] < weights[currentIndex])
-                {
-                    minIndex = leftIndex;
-                }
-                else
-                {
-                    minIndex = currentIndex;
-                }
-
-                if (rightIndex < BUEHLER_VIEW_COUNT && weights[rightIndex] < weights[minIndex])
-                {
-                    minIndex = rightIndex;
-                }
-
-                // If a child is smaller than the current node, then swap
-                if (minIndex != currentIndex)
-                {
-                    float weightTmp = weights[currentIndex];
-                    int indexTmp = indices[currentIndex];
-                    weights[currentIndex] = weights[minIndex];
-                    indices[currentIndex] = indices[minIndex];
-                    weights[minIndex] = weightTmp;
-                    indices[minIndex] = indexTmp;
-
-                    currentIndex = minIndex;
-                }
-                else
-                {
-                    currentIndex = -1; // Signal to quit
-                }
-            }
-        }
-    }
-
-    // Evaluate the light field
-    // Because of the min-heap property, weights[0] should be the smallest weight
-    vec4 sum = vec4(0.0);
-    for (int i = 1; i < BUEHLER_VIEW_COUNT; i++)
-    {
-        vec4 computedSample = computeSampleSingle(indices[i], diffuseColor, normalDir, specularColor, roughness, maxLuminance);
-        if (computedSample.a > 0)
-        {
-            sum += (weights[i] - weights[0]) * computedSample;
-        }
-    }
-
-    if (sum.a == 0.0)
-    {
-        return vec4(holeFillColor, 1.0);
-    }
-    else
-    {
-        return sum / max(0.01, sum.a);
-    }
-}
->>>>>>> 249c8c1b
-
-#endif // IMAGE_BASED_RENDERING_ENABLED
-
-void main()
-{
-    vec3 viewDir;
-#if TANGENT_SPACE_OVERRIDE_ENABLED
-    viewDir = viewDirTSOverride;
-#else
-    viewDir = normalize(viewPos - fPosition);
-#endif
-
-#if (TANGENT_SPACE_NORMAL_MAP && NORMAL_TEXTURE_ENABLED) || TANGENT_SPACE_OVERRIDE_ENABLED
-    vec3 gNormal = normalize(fNormal);
-    vec3 tangent = normalize(fTangent - dot(gNormal, fTangent) * gNormal);
-    vec3 bitangent = normalize(fBitangent
-        - dot(gNormal, fBitangent) * gNormal
-        - dot(tangent, fBitangent) * tangent);
-    mat3 tangentToObject = mat3(tangent, bitangent, gNormal);
-#endif
-
-    vec3 normalDir;
-#if NORMAL_TEXTURE_ENABLED
-#if TANGENT_SPACE_NORMAL_MAP
-    vec2 normalDirXY = texture(normalMap, fTexCoord).xy * 2 - vec2(1.0);
-    vec3 normalDirTS = vec3(normalDirXY, sqrt(1 - dot(normalDirXY, normalDirXY)));
-    normalDir = tangentToObject * normalDirTS;
-#else
-    normalDir = normalDirTS;
-#endif // TANGENT_SPACE_NORMAL_MAP
-#else
-    normalDir = normalize(fNormal);
-#endif // NORMAL_TEXTURE_ENABLED
-
-    vec3 triangleNormal = normalize(fNormal);
-
-    vec3 diffuseColor;
-#if DIFFUSE_TEXTURE_ENABLED
-    diffuseColor = pow(texture(diffuseMap, fTexCoord).rgb, vec3(gamma));
-#else
-    diffuseColor = DEFAULT_DIFFUSE_COLOR;
-#endif
-
-    vec3 specularColor;
-#if SPECULAR_TEXTURE_ENABLED
-    specularColor = pow(texture(specularMap, fTexCoord).rgb, vec3(gamma));
-#else
-    specularColor = DEFAULT_SPECULAR_COLOR;
-#endif
-
-    vec3 specularColorXYZ = rgbToXYZ(specularColor);
-
-    vec3 roughness;
-#if ROUGHNESS_TEXTURE_ENABLED
-    vec3 roughnessLookup = texture(roughnessMap, fTexCoord).rgb;
-    vec3 sqrtRoughness = vec3(
-        roughnessLookup.y + roughnessLookup.x - 16.0 / 31.0,
-        roughnessLookup.y,
-        roughnessLookup.y + roughnessLookup.z - 16.0 / 31.0);
-    roughness = sqrtRoughness * sqrtRoughness;
-#else
-    roughness = DEFAULT_SPECULAR_ROUGHNESS;
-#endif
-
-    vec3 roughnessSq = roughness * roughness;
-
-    float nDotV;
-#if TANGENT_SPACE_OVERRIDE_ENABLED
-    nDotV = viewDir.z;
-#else
-    nDotV = dot(normalDir, viewDir);
-#endif
-
-    vec3 radiance = vec3(0.0);
-
-#if RELIGHTING_ENABLED && ENVIRONMENT_ILLUMINATION_ENABLED
-    radiance += diffuseColor * getEnvironmentDiffuse((envMapMatrix * vec4(normalDir, 0.0)).xyz);
-
-<<<<<<< HEAD
-#if IMAGE_BASED_RENDERING_ENABLED
-    radiance += getEnvironmentShading(diffuseColor, normalDir, specularColor, roughness);
-#else
-=======
-#if !BUEHLER_ALGORITHM
-    if (imageBasedRenderingEnabled)
-    {
-        weightedAverages = computeWeightedAverages(diffuseColor, normalDir, specularColor, roughness);
-    }
-#endif
->>>>>>> 249c8c1b
-
-    vec3 reflectivity = min(vec3(1.0), diffuseColor + specularColor);
-
-#if FRESNEL_ENABLED
-    radiance += fresnel(ambientColor * reflectivity, ambientColor, nDotV);
-#else
-    radiance += ambientColor * reflectivity;
-#endif // FRESNEL_ENABLED
-
-#endif // IMAGE_BASED_RENDERING_ENABLED
-
-#endif // RELIGHTING_ENABLED && ENVIRONMENT_ILLUMINATION_ENABLED
-
-#if VIRTUAL_LIGHT_COUNT > 0
-
-#if IMAGE_BASED_RENDERING_ENABLED && !BUEHLER_ALGORITHM
-    vec4[VIRTUAL_LIGHT_COUNT] weightedAverages = computeWeightedAverages(diffuseColor, normalDir, specularColor, roughness);
-#endif
-
-    for (int i = 0; i < VIRTUAL_LIGHT_COUNT; i++)
-    {
-        vec3 lightDirUnNorm;
-        vec3 lightDir;
-        float nDotL;
-#if TANGENT_SPACE_OVERRIDE_ENABLED
-        lightDirUnNorm = lightDir = lightDirTSOverride;
-        nDotL = max(0.0, lightDir.z);
-#elif RELIGHTING_ENABLED
-        lightDirUnNorm = lightPosVirtual[i] - fPosition;
-        lightDir = normalize(lightDirUnNorm);
-        nDotL = max(0.0, dot(normalDir, lightDir));
-#else
-        lightDirUnNorm = viewPos - fPosition;
-        lightDir = viewDir;
-        nDotL = max(0.0, dot(normalDir, viewDir));
-#endif
-
-        if (nDotL > 0.0 && dot(triangleNormal, lightDir) > 0.0)
-        {
-#if RELIGHTING_ENABLED && SHADOWS_ENABLED && !TANGENT_SPACE_OVERRIDE_ENABLED
-            vec4 projTexCoord = lightMatrixVirtual[i] * vec4(fPosition, 1.0);
-            projTexCoord /= projTexCoord.w;
-            projTexCoord = (projTexCoord + vec4(1)) / 2;
-
-            if (projTexCoord.x >= 0 && projTexCoord.x <= 1
-                && projTexCoord.y >= 0 && projTexCoord.y <= 1
-                && projTexCoord.z >= 0 && projTexCoord.z <= 1
-                && texture(shadowMaps, vec3(projTexCoord.xy, i)).r - projTexCoord.z >= -0.01)
-#endif
-            {
-                vec3 halfDir = normalize(viewDir + lightDir);
-                float hDotV = dot(halfDir, viewDir);
-
-                float nDotH;
-#if TANGENT_SPACE_OVERRIDE_ENABLED
-                nDotH = halfDir.z;
-#else
-                nDotH = dot(normalDir, halfDir);
-#endif
-
-                float nDotHSq = max(0, nDotH) * max(0, nDotH);
-
-                vec4 predictedMFD;
-<<<<<<< HEAD
-
-#if IMAGE_BASED_RENDERING_ENABLED
-
-#if BUEHLER_ALGORITHM
-                vec3 targetDirection;
-
-#if TANGENT_SPACE_OVERRIDE_ENABLED
-                targetDirection = tangentToObject * halfDir;
-#else
-                targetDirection = halfDir;
-#endif // TANGENT_SPACE_OVERRIDE_ENABLED
-
-                vec4 weightedAverage = computeBuehler(targetDirection, diffuseColor, normalDir, specularColor, roughness);
-                predictedMFD = weightedAverage;
-
-#else
-                predictedMFD = weightedAverages[i];
-
-#endif // BUEHLER_ALGORITHM
-
-#endif // IMAGE_BASED_RENDERING_ENABLED
-=======
-                if (imageBasedRenderingEnabled)
-                {
-#if BUEHLER_ALGORITHM
-                    vec4 weightedAverage = computeBuehler(
-                        useTSOverrides ? tangentToObject * halfDir : halfDir,
-                        diffuseColor, normalDir, specularColor, roughness);
-                    predictedMFD = weightedAverage;
-#else
-                    predictedMFD = weightedAverages[i];
-#endif
-                }
->>>>>>> 249c8c1b
-
-                if (predictedMFD.w < 1.0)
-                {
-                    predictedMFD.rgb += (1 - predictedMFD.w) * holeFillColor;
-                }
-
-                vec3 mfdFresnel;
-
-#if RELIGHTING_ENABLED && FRESNEL_EFFECT_ENABLED
-
-#if IMAGE_BASED_RENDERING_ENABLED
-                float grazingIntensity = getLuminance(predictedMFD.rgb
-                    / max(vec3(1 / predictedMFD.a), specularColor));
-
-                if (grazingIntensity <= 0.0)
-                {
-                    mfdFresnel = vec3(0,0,0);
-                }
-                else
-                {
-                    mfdFresnel = max(vec3(0.0),
-                        fresnel(predictedMFD.rgb, vec3(grazingIntensity), hDotV));
-                        // fresnel(predictedMFD.rgb, vec3(dist(nDotH, roughness)), hDotV));
-                }
-#else
-                vec3 mfdFresnelBaseXYZ = specularColorXYZ * dist(nDotH, roughness);
-                mfdFresnel = fresnel(xyzToRGB(mfdFresnelBaseXYZ), vec3(mfdFresnelBaseXYZ.y), hDotV);
-#endif // IMAGE_BASED_RENDERING_ENABLED
-
-#elif IMAGE_BASED_RENDERING_ENABLED
-                mfdFresnel = max(vec3(0.0), predictedMFD.rgb);
-#else
-                mfdFresnel = xyzToRGB(specularColorXYZ * dist(nDotH, roughness));
-#endif // RELIGHTING_ENABLED && FRESNEL_EFFECT_ENABLED
-
-                vec3 lightVectorTransformed = (model_view * vec4(lightDirUnNorm, 0.0)).xyz;
-
-                vec3 pointRadiance;
-
-                vec3 reflectance = nDotL * diffuseColor;
-
-#if PHYSICALLY_BASED_MASKING_SHADOWING
-                reflectance += mfdFresnel * geom(roughness.y, nDotH, nDotV, nDotL, hDotV) / (4 * nDotV);
-#else
-                reflectance += mfdFresnel * nDotL / 4;
-#endif
-
-#if RELIGHTING_ENABLED
-                vec3 irradiance = lightIntensityVirtual[i];
-
-#if !TANGENT_SPACE_OVERRIDE_ENABLED
-                irradiance /= dot(lightVectorTransformed, lightVectorTransformed);
-
-#if SPOTLIGHTS_ENABLED
-                float lightDirCorrelation = max(0.0, dot(lightDir, -lightOrientationVirtual[i]));
-                float spotBoundaryDistance = lightSpotSizeVirtual[i] - sqrt(1 - lightDirCorrelation * lightDirCorrelation);
-                irradiance *= clamp(
-                    spotBoundaryDistance / max(0.001, max(lightSpotSizeVirtual[i] * lightSpotTaperVirtual[i], spotBoundaryDistance)),
-                    0.0, 1.0);
-#endif // RELIGHTING_ENABLED && SPOTLIGHTS_ENABLED
-
-#endif // !TANGENT_SPACE_OVERRIDE_ENABLED
-
-                pointRadiance = reflectance * irradiance;
-#else
-                pointRadiance = reflectance;
-#endif
-
-#if BRDF_MODE
-                radiance += pointRadiance / nDotL;
-#else
-                radiance += pointRadiance;
-#endif
-            }
-        }
-    }
-
-#endif // VIRTUAL_LIGHT_COUNT > 0
-
-    fragColor = tonemap(radiance, 1.0);
-
-    fragObjectID = objectID;
-}
+#version 330
+#extension GL_ARB_texture_query_lod : enable
+
+in vec3 fPosition;
+in vec2 fTexCoord;
+in vec3 fNormal;
+in vec3 fTangent;
+in vec3 fBitangent;
+
+layout(location = 0) out vec4 fragColor;
+layout(location = 1) out int fragObjectID;
+
+#ifndef BRDF_MODE
+#define BRDF_MODE 0
+#endif
+
+#ifndef SVD_MODE
+#define SVD_MODE 0
+#endif
+
+#ifndef BUEHLER_ALGORITHM
+#define BUEHLER_ALGORITHM 1
+#endif
+
+#ifndef USE_HEAPSORT
+#define USE_HEAPSORT 1
+#endif
+
+#ifndef SORTING_SAMPLE_COUNT
+#define SORTING_SAMPLE_COUNT 5
+#endif
+
+#ifndef RELIGHTING_ENABLED
+#define RELIGHTING_ENABLED 1
+#endif
+
+#ifndef SPOTLIGHTS_ENABLED
+#define SPOTLIGHTS_ENABLED 0
+#endif
+
+#ifndef SHADOWS_ENABLED
+#define SHADOWS_ENABLED 0
+#endif
+
+#ifndef IMAGE_BASED_RENDERING_ENABLED
+#define IMAGE_BASED_RENDERING_ENABLED 0
+#endif
+
+#ifndef FRESNEL_EFFECT_ENABLED
+#define FRESNEL_EFFECT_ENABLED 0
+#endif
+
+#ifndef PHYSICALLY_BASED_MASKING_SHADOWING
+#define PHYSICALLY_BASED_MASKING_SHADOWING 0
+#endif
+
+#ifndef ENVIRONMENT_ILLUMINATION_ENABLED
+#define ENVIRONMENT_ILLUMINATION_ENABLED 1
+#endif
+
+#ifndef PRECOMPUTED_VIEW_WEIGHTS_ENABLED
+#define PRECOMPUTED_VIEW_WEIGHTS_ENABLED 0
+#endif
+
+#ifndef VIRTUAL_LIGHT_COUNT
+#if RELIGHTING_ENABLED
+#define VIRTUAL_LIGHT_COUNT 4
+#else
+#define VIRTUAL_LIGHT_COUNT 1
+#endif
+#endif
+
+#ifndef RESIDUAL_IMAGES
+#define RESIDUAL_IMAGES SVD_MODE
+#endif
+
+#ifndef TANGENT_SPACE_OVERRIDE_ENABLED
+#define TANGENT_SPACE_OVERRIDE_ENABLED 0
+#endif
+
+#ifndef DIFFUSE_TEXTURE_ENABLED
+#define DIFFUSE_TEXTURE_ENABLED 0
+#endif
+
+#ifndef NORMAL_TEXTURE_ENABLED
+#define NORMAL_TEXTURE_ENABLED 0
+#endif
+
+#ifndef SPECULAR_TEXTURE_ENABLED
+#define SPECULAR_TEXTURE_ENABLED 0
+#endif
+
+#ifndef ROUGHNESS_TEXTURE_ENABLED
+#define ROUGHNESS_TEXTURE_ENABLED 0
+#endif
+
+#ifndef TANGENT_SPACE_NORMAL_MAP
+#define TANGENT_SPACE_NORMAL_MAP 1
+#endif
+
+#ifndef ARCHIVING_2017_ENVIRONMENT_NORMALIZATION
+#define ARCHIVING_2017_ENVIRONMENT_NORMALIZATION 0
+#endif
+
+#ifndef DEFAULT_DIFFUSE_COLOR
+#if !SPECULAR_TEXTURE_ENABLED && !IMAGE_BASED_RENDERING_ENABLED
+#define DEFAULT_DIFFUSE_COLOR (vec3(0.125))
+#else
+#define DEFAULT_DIFFUSE_COLOR (vec3(0.0))
+#endif // !SPECULAR_TEXTURE_ENABLED && !IMAGE_BASED_RENDERING_ENABLED
+#endif // DEFAULT_DIFFUSE_COLOR
+
+#ifndef DEFAULT_SPECULAR_COLOR
+#if DIFFUSE_TEXTURE_ENABLED && !IMAGE_BASED_RENDERING_ENABLED
+#define DEFAULT_SPECULAR_COLOR (vec3(0.0))
+#else
+#define DEFAULT_SPECULAR_COLOR (vec3(0.03125))
+#endif // DIFFUSE_TEXTURE_ENABLED && !IMAGE_BASED_RENDERING_ENABLED
+#endif // DEFAULT_SPECULAR_COLOR
+
+#ifndef DEFAULT_SPECULAR_ROUGHNESS
+#define DEFAULT_SPECULAR_ROUGHNESS (vec3(0.25)); // TODO pass in a default?
+#endif
+
+#if SVD_MODE
+#ifdef SMITH_MASKING_SHADOWING
+#undef SMITH_MASKING_SHADOWING
+#endif
+#define SMITH_MASKING_SHADOWING 1
+#endif
+
+#ifndef MIPMAPS_ENABLED
+#define MIPMAPS_ENABLED !BUEHLER_ALGORITHM
+#endif
+
+#include "reflectanceequations.glsl"
+#include "tonemap.glsl"
+
+#if RELIGHTING_ENABLED && ENVIRONMENT_ILLUMINATION_ENABLED
+#include "environment.glsl"
+#endif
+
+#if IMAGE_BASED_RENDERING_ENABLED
+
+#include "../colorappearance/colorappearance.glsl"
+
+#if SVD_MODE
+#include "../colorappearance/svd_unpack.glsl"
+#else
+#include "../colorappearance/imgspace.glsl"
+#endif
+
+#if BUEHLER_ALGORITHM
+#define SORTING_TOTAL_COUNT VIEW_COUNT
+#include "sort.glsl"
+#endif
+
+#endif
+
+#line 161 0
+
+uniform int objectID;
+
+uniform mat4 model_view;
+uniform vec3 viewPos;
+uniform mat4 envMapMatrix;
+
+uniform vec3 holeFillColor;
+
+#if VIRTUAL_LIGHT_COUNT > 0
+
+uniform vec3 lightIntensityVirtual[VIRTUAL_LIGHT_COUNT];
+
+#if RELIGHTING_ENABLED
+uniform vec3 lightPosVirtual[VIRTUAL_LIGHT_COUNT];
+uniform vec3 lightOrientationVirtual[VIRTUAL_LIGHT_COUNT];
+
+#if SPOTLIGHTS_ENABLED
+uniform float lightSpotSizeVirtual[VIRTUAL_LIGHT_COUNT];
+uniform float lightSpotTaperVirtual[VIRTUAL_LIGHT_COUNT];
+#endif // SPOTLIGHTS_ENABLED
+
+#if SHADOWS_ENABLED
+uniform sampler2DArray shadowMaps;
+uniform mat4 lightMatrixVirtual[VIRTUAL_LIGHT_COUNT];
+#endif // SHADOWS_ENABLED
+
+#endif // RELIGHTING_ENABLED
+
+#endif // VIRTUAL_LIGHT_COUNT > 0
+
+#if !BUEHLER_ALGORITHM
+uniform float weightExponent;
+uniform float isotropyFactor;
+#endif
+
+#if DIFFUSE_TEXTURE_ENABLED
+uniform sampler2D diffuseMap;
+#endif
+
+#if NORMAL_TEXTURE_ENABLED
+uniform sampler2D normalMap;
+#endif
+
+#if SPECULAR_TEXTURE_ENABLED
+uniform sampler2D specularMap;
+#endif
+
+#if ROUGHNESS_TEXTURE_ENABLED
+uniform sampler2D roughnessMap;
+#endif
+
+#if TANGENT_SPACE_OVERRIDE_ENABLED
+uniform vec3 lightDirTSOverride;
+uniform vec3 viewDirTSOverride;
+#endif
+
+#if PRECOMPUTED_VIEW_WEIGHTS_ENABLED
+layout(std140) uniform ViewWeights
+{
+    vec4 viewWeights[VIEW_COUNT_DIV_4];
+};
+
+float getViewWeight(int viewIndex)
+{
+    return extractComponentByIndex(viewWeights[viewIndex/4], viewIndex%4);
+}
+#endif
+
+#if IMAGE_BASED_RENDERING_ENABLED
+
+vec4 removeDiffuse(vec4 originalColor, vec3 diffuseContrib, float nDotL, float maxLuminance)
+{
+    if (nDotL == 0.0)
+    {
+        return vec4(0);
+    }
+    else
+    {
+        float cap = maxLuminance - max(diffuseContrib.r, max(diffuseContrib.g, diffuseContrib.b));
+        vec3 remainder = clamp(originalColor.rgb - diffuseContrib, 0, cap);
+        return vec4(remainder, originalColor.a);
+    }
+}
+
+#if RELIGHTING_ENABLED && ENVIRONMENT_ILLUMINATION_ENABLED
+
+vec4 computeEnvironmentSample(int virtualIndex, vec3 diffuseColor, vec3 normalDir,
+    vec3 specularColor, vec3 roughness, float maxLuminance)
+{
+    mat4 cameraPose = getCameraPose(virtualIndex);
+    vec3 fragmentPos = (cameraPose * vec4(fPosition, 1.0)).xyz;
+    vec3 normalDirCameraSpace = normalize((cameraPose * vec4(normalDir, 0.0)).xyz);
+    vec3 sampleViewDir = normalize(-fragmentPos);
+    float nDotV_sample = max(0, dot(normalDirCameraSpace, sampleViewDir));
+
+    if (nDotV_sample <= 0.0)
+    {
+        return vec4(0.0, 0.0, 0.0, 0.0);
+    }
+    else
+    {
+        // All in camera space
+        vec3 sampleLightDirUnnorm = lightPositions[getLightIndex(virtualIndex)].xyz - fragmentPos;
+        float lightDistSquared = dot(sampleLightDirUnnorm, sampleLightDirUnnorm);
+        vec3 sampleLightDir = sampleLightDirUnnorm * inversesqrt(lightDistSquared);
+        vec3 sampleHalfDir = normalize(sampleViewDir + sampleLightDir);
+        vec3 lightIntensity = getLightIntensity(virtualIndex);
+
+#if !INFINITE_LIGHT_SOURCES
+        lightIntensity /= lightDistSquared;
+#endif
+
+        float nDotL_sample = max(0, dot(normalDirCameraSpace, sampleLightDir));
+        float nDotH = max(0, dot(normalDirCameraSpace, sampleHalfDir));
+        float hDotV_sample = max(0, dot(sampleHalfDir, sampleViewDir));
+
+        vec3 diffuseContrib = diffuseColor * nDotL_sample * lightIntensity;
+
+        float geomAttenSample = geom(roughness.y, nDotH, nDotV_sample, nDotL_sample, hDotV_sample);
+
+        if (nDotV_sample > 0.0 && geomAttenSample > 0.0)
+        {
+            vec3 virtualViewDir =
+                normalize((cameraPose * vec4(viewPos, 1.0)).xyz - fragmentPos);
+            vec3 virtualLightDir = -reflect(virtualViewDir, sampleHalfDir);
+            float nDotL_virtual = max(0, dot(normalDirCameraSpace, virtualLightDir));
+            float nDotV_virtual = max(0, dot(normalDirCameraSpace, virtualViewDir));
+            float hDotV_virtual = max(0, dot(sampleHalfDir, virtualViewDir));
+
+            float geomAttenVirtual;
+#if PHYSICALLY_BASED_MASKING_SHADOWING
+            geomAttenVirtual = geom(roughness.y, nDotH, nDotV_virtual, nDotL_virtual, hDotV_virtual);
+#else
+            geomAttenVirtual = nDotL_virtual * nDotV_virtual;
+#endif
+
+            vec3 mfdFresnel;
+            float mfdMono;
+
+#if RESIDUAL_IMAGES
+            // TODO
+#else
+
+            vec4 sampleColor = getLinearColor(virtualIndex);
+            if (sampleColor.a == 0.0)
+            {
+                return vec4(0.0, 0.0, 0.0, 0.0);
+            }
+
+            vec4 specularResid = removeDiffuse(sampleColor, diffuseContrib, nDotL_sample, maxLuminance);
+
+            // Light intensities in view set files are assumed to be pre-divided by pi.
+            // Or alternatively, the result of getLinearColor gives a result
+            // where a diffuse reflectivity of 1 is represented by a value of pi.
+            // See diffusefit.glsl
+            vec3 mfdFresnelGeom = specularResid.rgb / (lightIntensity * PI);
+
+#if PHYSICALLY_BASED_MASKING_SHADOWING
+            mfdFresnel = mfdFresnelGeom * 4 * nDotV_sample / geomAttenSample;
+#else
+            mfdFresnel = mfdFresnelGeom * 4 / nDotL_sample;
+#endif
+
+            mfdMono = getLuminance(mfdFresnel / specularColor);
+#endif // RESIDUAL_IMAGES
+
+            vec3 mfdNewFresnel;
+#if FRESNEL_ENABLED
+            mfdNewFresnel = fresnel(mfdFresnel, vec3(mfdMono), hDotV_virtual);
+#else
+            mfdNewFresnel = mfdFresnel;
+#endif
+
+            vec4 unweightedSample;
+            unweightedSample.rgb = mfdNewFresnel
+                * geomAttenVirtual / (4 * nDotV_virtual)
+                * getEnvironment(mat3(envMapMatrix) * transpose(mat3(cameraPose)) * virtualLightDir);
+
+#if SPECULAR_TEXTURE_ENABLED && ARCHIVING_2017_ENVIRONMENT_NORMALIZATION
+            // Normalizes with respect to specular texture when available as described in our Archiving 2017 paper.
+            unweightedSample.a = mfdMono * geomAttenVirtual / (4 * nDotV_virtual);
+#else
+            unweightedSample.a = 1.0 / (2.0 * PI);
+#endif
+
+            return unweightedSample * 4 * hDotV_virtual * (getCameraWeight(virtualIndex) * 4 * PI * VIEW_COUNT);
+            // dl = 4 * h dot v * dh
+            // weight * VIEW_COUNT -> brings weights back to being on the order of 1
+            // This is helpful for consistency with numerical limits (i.e. clamping)
+            // Everything gets normalized at the end again anyways.
+        }
+        else
+        {
+            return vec4(0.0, 0.0, 0.0, 0.0);
+        }
+    }
+}
+
+vec3 getEnvironmentShading(vec3 diffuseColor, vec3 normalDir, vec3 specularColor, vec3 roughness)
+{
+    float maxLuminance = getMaxLuminance();
+
+    vec4 sum = vec4(0.0);
+
+    for (int i = 0; i < VIEW_COUNT; i++)
+    {
+        sum += computeEnvironmentSample(i, diffuseColor, normalDir, specularColor, roughness, maxLuminance);
+    }
+
+    if (sum.y > 0.0)
+    {
+        return sum.rgb
+            / VIEW_COUNT;                    // better spatial consistency, worse directional consistency?
+        //    / clamp(sum.a, 0, 1000000.0);    // Better directional consistency, worse spatial consistency?
+    }
+    else
+    {
+        return vec3(0.0);
+    }
+}
+
+#endif // RELIGHTING_ENABLED && ENVIRONMENT_ILLUMINATION_ENABLED
+
+#if RESIDUAL_IMAGES
+vec4 getSampleFromResidual(vec4 residual, float nDotH, vec3 specularColor, vec3 roughness)
+{
+    vec3 roughnessSquared = roughness * roughness;
+//    return residual.w * vec4(xyzToRGB(
+//        pow(max(vec3(0), pow(
+//                dist(nDotH, roughness)
+//            * roughnessSquared, vec3(1.0 / gamma))
+//            + (residual.xyz - vec3(0.5))), vec3(gamma))
+//        * rgbToXYZ(specularColor) / roughnessSquared), 1.0);
+
+    return residual.w * vec4(xyzToRGB((residual.xyz - vec3(0.5)) / roughnessSquared.y) + specularColor, 1.0);
+}
+#endif
+
+#if BUEHLER_ALGORITHM
+
+vec4 computeSampleSingle(int virtualIndex, vec3 diffuseColor, vec3 normalDir,  vec3 specularColor, vec3 roughness, float maxLuminance)
+{
+    // All in camera space
+    mat4 cameraPose = getCameraPose(virtualIndex);
+    vec3 fragmentPos = (cameraPose * vec4(fPosition, 1.0)).xyz;
+    vec3 sampleViewDir = normalize(-fragmentPos);
+    vec3 sampleLightDirUnnorm = lightPositions[getLightIndex(virtualIndex)].xyz - fragmentPos;
+    float lightDistSquared = dot(sampleLightDirUnnorm, sampleLightDirUnnorm);
+    vec3 sampleLightDir = sampleLightDirUnnorm * inversesqrt(lightDistSquared);
+    vec3 sampleHalfDir = normalize(sampleViewDir + sampleLightDir);
+    vec3 normalDirCameraSpace = normalize((cameraPose * vec4(normalDir, 0.0)).xyz);
+    float nDotH = max(0, dot(normalDirCameraSpace, sampleHalfDir));
+    float nDotL = max(0, dot(normalDirCameraSpace, sampleLightDir));
+    float nDotV = max(0, dot(normalDirCameraSpace, sampleViewDir));
+    float hDotV = max(0, dot(sampleHalfDir, sampleViewDir));
+
+    vec4 precomputedSample = vec4(0);
+
+    if (nDotL > 0 && nDotV > 0)
+    {
+        float geomAtten = geom(roughness.y, nDotH, nDotV, nDotL, hDotV);
+
+#if RESIDUAL_IMAGES
+        vec4 residual = getColor(virtualIndex);
+        if (residual.w > 0)
+        {
+            return getSampleFromResidual(residual, nDotH, specularColor, roughness) * vec4(vec3(1.0), geomAtten);
+        }
+#else
+        vec4 sampleColor = getLinearColor(virtualIndex);
+        if (sampleColor.a > 0.0)
+        {
+            vec3 lightIntensity = getLightIntensity(virtualIndex);
+
+#if !INFINITE_LIGHT_SOURCES
+            lightIntensity /= lightDistSquared;
+#endif
+
+            vec3 diffuseContrib = diffuseColor * nDotL * lightIntensity;
+
+#if PHYSICALLY_BASED_MASKING_SHADOWING
+            vec4 specularResid = removeDiffuse(sampleColor, diffuseContrib, nDotL, maxLuminance);
+            return sampleColor.a * vec4(specularResid.rgb * 4 * nDotV / lightIntensity, geomAtten);
+#else
+            vec4 specularResid = removeDiffuse(sampleColor, diffuseContrib, nDotL, maxLuminance);
+            return sampleColor.a * vec4(specularResid.rgb * 4 / lightIntensity, nDotL);
+#endif
+        }
+#endif // RESIDUAL_IMAGES
+    }
+
+    return vec4(0.0);
+}
+
+vec4 computeBuehler(vec3 targetDirection, vec3 diffuseColor, vec3 normalDir, vec3 specularColor, vec3 roughness)
+{
+    float maxLuminance = getMaxLuminance();
+
+    float weights[SORTING_SAMPLE_COUNT];
+    int indices[SORTING_SAMPLE_COUNT];
+
+    sort(targetDirection, weights, indices);
+
+    // Evaluate the light field
+    // weights[0] should be the smallest weight
+    vec4 sum = vec4(0.0);
+    for (int i = 1; i < SORTING_SAMPLE_COUNT; i++)
+    {
+        vec4 computedSample = computeSampleSingle(indices[i], diffuseColor, normalDir, specularColor, roughness, maxLuminance);
+        if (computedSample.a > 0)
+        {
+            sum += (weights[i] - weights[0]) * computedSample;
+        }
+    }
+
+    if (sum.a == 0.0)
+    {
+        return vec4(holeFillColor, 1.0);
+    }
+    else
+    {
+        return sum / sum.a;
+    }
+}
+
+#elif VIRTUAL_LIGHT_COUNT > 0
+
+vec4[VIRTUAL_LIGHT_COUNT] computeSample(int virtualIndex, vec3 diffuseColor, vec3 normalDir, vec3 specularColor, vec3 roughness, float maxLuminance)
+{
+    // All in camera space
+    mat4 cameraPose = getCameraPose(virtualIndex);
+    vec3 fragmentPos = (cameraPose * vec4(fPosition, 1.0)).xyz;
+    vec3 sampleViewDir = normalize(-fragmentPos);
+    vec3 sampleLightDirUnnorm = lightPositions[getLightIndex(virtualIndex)].xyz - fragmentPos;
+    float lightDistSquared = dot(sampleLightDirUnnorm, sampleLightDirUnnorm);
+    vec3 sampleLightDir = sampleLightDirUnnorm * inversesqrt(lightDistSquared);
+    vec3 sampleHalfDir = normalize(sampleViewDir + sampleLightDir);
+    vec3 normalDirCameraSpace = normalize((cameraPose * vec4(normalDir, 0.0)).xyz);
+    float nDotH = max(0, dot(normalDirCameraSpace, sampleHalfDir));
+    float nDotL = max(0, dot(normalDirCameraSpace, sampleLightDir));
+    float nDotV = max(0, dot(normalDirCameraSpace, sampleViewDir));
+    float hDotV = max(0, dot(sampleHalfDir, sampleViewDir));
+
+    vec4 precomputedSample = vec4(0);
+
+#if RESIDUAL_IMAGES
+    vec4 residual = getColor(virtualIndex);
+    if (residual.w > 0)
+    {
+        precomputedSample = getSampleFromResidual(residual, nDotH, specularColor, roughness);
+    }
+#else
+    vec4 sampleColor = getLinearColor(virtualIndex);
+    if (sampleColor.a > 0.0)
+    {
+        vec3 lightIntensity = getLightIntensity(virtualIndex);
+
+#if !INFINITE_LIGHT_SOURCES
+        lightIntensity /= lightDistSquared;
+#endif
+
+        vec3 diffuseContrib = diffuseColor * nDotL * lightIntensity;
+
+        float geomAtten = geom(roughness.y, nDotH, nDotV, nDotL, hDotV);
+
+#if PHYSICALLY_BASED_MASKING_SHADOWING
+        if (geomAtten > 0.0)
+        {
+            vec4 specularResid = removeDiffuse(sampleColor, diffuseContrib, nDotL, maxLuminance);
+            precomputedSample = sampleColor.a
+                * vec4(specularResid.rgb * 4 * nDotV / lightIntensity, geomAtten);
+
+        }
+#else
+        if (nDotL != 0.0)
+        {
+            vec4 specularResid = removeDiffuse(sampleColor, diffuseContrib, nDotL, maxLuminance);
+            precomputedSample = sampleColor.a
+                * vec4(specularResid.rgb * 4 / lightIntensity, nDotL);
+        }
+#endif
+    }
+#endif // RESIDUAL_IMAGES
+
+    if (precomputedSample.w != 0)
+    {
+        mat3 tangentToObject = mat3(1.0);
+
+        vec3 virtualViewDir;
+#if TANGENT_SPACE_OVERRIDE_ENABLED
+        vec3 gNormal = normalize(fNormal);
+        vec3 tangent = normalize(fTangent - dot(gNormal, fTangent));
+        vec3 bitangent = normalize(fBitangent
+            - dot(gNormal, fBitangent) * gNormal
+            - dot(tangent, fBitangent) * tangent);
+        tangentToObject = mat3(tangent, bitangent, gNormal);
+
+        virtualViewDir = normalize(mat3(cameraPose) * tangentToObject * viewDirTSOverride);
+#else
+        virtualViewDir = normalize((cameraPose * vec4(viewPos, 1.0)).xyz - fragmentPos);
+#endif
+
+        vec4 result[VIRTUAL_LIGHT_COUNT];
+
+        for (int lightPass = 0; lightPass < VIRTUAL_LIGHT_COUNT; lightPass++)
+        {
+#if PRECOMPUTED_VIEW_WEIGHTS_ENABLED
+            result[lightPass] = getViewWeight(virtualIndex) * precomputedSample;
+#else
+
+            vec3 virtualLightDir;
+#if TANGENT_SPACE_OVERRIDE_ENABLED
+            virtualLightDir = normalize(mat3(cameraPose) * tangentToObject * lightDirTSOverride);
+#elif RELIGHTING_ENABLED
+            virtualLightDir = normalize((cameraPose * vec4(lightPosVirtual[lightPass], 1.0)).xyz - fragmentPos);
+#else
+            virtualLightDir = virtualViewDir;
+#endif
+
+            // Compute sample weight
+            vec3 virtualHalfDir = normalize(virtualViewDir + virtualLightDir);
+            float virtualNdotH = max(0, dot(normalDirCameraSpace, virtualHalfDir));
+            float correlation = isotropyFactor * (nDotH * virtualNdotH + sqrt(1 - nDotH*nDotH) * sqrt(1 - virtualNdotH*virtualNdotH))
+                + (1 - isotropyFactor) * dot(virtualHalfDir, sampleHalfDir);
+            float weight = 1.0 / max(0.000001, 1.0 - pow(max(0.0, correlation), weightExponent)) - 1.0;
+            result[lightPass] = weight * precomputedSample;
+
+#endif // PRECOMPUTED_VIEW_WEIGHTS_ENABLED
+        }
+
+        return result;
+    }
+    else
+    {
+        vec4 result[VIRTUAL_LIGHT_COUNT];
+        for (int lightPass = 0; lightPass < VIRTUAL_LIGHT_COUNT; lightPass++)
+        {
+            result[lightPass] = vec4(0.0);
+        }
+        return result;
+    }
+}
+
+vec4[VIRTUAL_LIGHT_COUNT] computeWeightedAverages(vec3 diffuseColor, vec3 normalDir, vec3 specularColor, vec3 roughness)
+{
+    float maxLuminance = getMaxLuminance();
+
+    vec4[VIRTUAL_LIGHT_COUNT] sums;
+    for (int i = 0; i < VIRTUAL_LIGHT_COUNT; i++)
+    {
+        sums[i] = vec4(0.0);
+    }
+
+    for (int i = 0; i < VIEW_COUNT; i++)
+    {
+        vec4[VIRTUAL_LIGHT_COUNT] microfacetSample =
+            computeSample(i, diffuseColor, normalDir, specularColor, roughness, maxLuminance);
+
+        for (int j = 0; j < VIRTUAL_LIGHT_COUNT; j++)
+        {
+            sums[j] += microfacetSample[j];
+        }
+    }
+
+    vec4[VIRTUAL_LIGHT_COUNT] results;
+    for (int i = 0; i < VIRTUAL_LIGHT_COUNT; i++)
+    {
+#if PRECOMPUTED_VIEW_WEIGHTS_ENABLED
+        results[i] = sums[i];
+#else
+        if (sums[i].y > 0.0)
+        {
+            results[i] = vec4(sums[i].rgb / max(0.01, sums[i].a), sums[i].a);
+        }
+        else
+        {
+            results[i] = vec4(0.0);
+        }
+#endif
+    }
+    return results;
+}
+
+#endif // BUEHLER_ALGORITHM
+
+#endif // IMAGE_BASED_RENDERING_ENABLED
+
+void main()
+{
+    vec3 viewDir;
+#if TANGENT_SPACE_OVERRIDE_ENABLED
+    viewDir = viewDirTSOverride;
+#else
+    viewDir = normalize(viewPos - fPosition);
+#endif
+
+#if (TANGENT_SPACE_NORMAL_MAP && NORMAL_TEXTURE_ENABLED) || TANGENT_SPACE_OVERRIDE_ENABLED
+    vec3 gNormal = normalize(fNormal);
+    vec3 tangent = normalize(fTangent - dot(gNormal, fTangent) * gNormal);
+    vec3 bitangent = normalize(fBitangent
+        - dot(gNormal, fBitangent) * gNormal
+        - dot(tangent, fBitangent) * tangent);
+    mat3 tangentToObject = mat3(tangent, bitangent, gNormal);
+#endif
+
+    vec3 normalDir;
+#if NORMAL_TEXTURE_ENABLED
+#if TANGENT_SPACE_NORMAL_MAP
+    vec2 normalDirXY = texture(normalMap, fTexCoord).xy * 2 - vec2(1.0);
+    vec3 normalDirTS = vec3(normalDirXY, sqrt(1 - dot(normalDirXY, normalDirXY)));
+    normalDir = tangentToObject * normalDirTS;
+#else
+    normalDir = normalDirTS;
+#endif // TANGENT_SPACE_NORMAL_MAP
+#else
+    normalDir = normalize(fNormal);
+#endif // NORMAL_TEXTURE_ENABLED
+
+    vec3 triangleNormal = normalize(fNormal);
+
+    vec3 diffuseColor;
+#if DIFFUSE_TEXTURE_ENABLED
+    diffuseColor = pow(texture(diffuseMap, fTexCoord).rgb, vec3(gamma));
+#else
+    diffuseColor = DEFAULT_DIFFUSE_COLOR;
+#endif
+
+    vec3 specularColor;
+#if SPECULAR_TEXTURE_ENABLED
+    specularColor = pow(texture(specularMap, fTexCoord).rgb, vec3(gamma));
+#else
+    specularColor = DEFAULT_SPECULAR_COLOR;
+#endif
+
+    vec3 specularColorXYZ = rgbToXYZ(specularColor);
+
+    vec3 roughness;
+#if ROUGHNESS_TEXTURE_ENABLED
+    vec3 roughnessLookup = texture(roughnessMap, fTexCoord).rgb;
+    vec3 sqrtRoughness = vec3(
+        roughnessLookup.y + roughnessLookup.x - 16.0 / 31.0,
+        roughnessLookup.y,
+        roughnessLookup.y + roughnessLookup.z - 16.0 / 31.0);
+    roughness = sqrtRoughness * sqrtRoughness;
+#else
+    roughness = DEFAULT_SPECULAR_ROUGHNESS;
+#endif
+
+    vec3 roughnessSq = roughness * roughness;
+
+    float nDotV;
+#if TANGENT_SPACE_OVERRIDE_ENABLED
+    nDotV = viewDir.z;
+#else
+    nDotV = dot(normalDir, viewDir);
+#endif
+
+    vec3 radiance = vec3(0.0);
+
+#if RELIGHTING_ENABLED && ENVIRONMENT_ILLUMINATION_ENABLED
+    radiance += diffuseColor * getEnvironmentDiffuse((envMapMatrix * vec4(normalDir, 0.0)).xyz);
+
+#if IMAGE_BASED_RENDERING_ENABLED
+    radiance += getEnvironmentShading(diffuseColor, normalDir, specularColor, roughness);
+#else
+
+    vec3 reflectivity = min(vec3(1.0), diffuseColor + specularColor);
+
+#if FRESNEL_ENABLED
+    radiance += fresnel(ambientColor * reflectivity, ambientColor, nDotV);
+#else
+    radiance += ambientColor * reflectivity;
+#endif // FRESNEL_ENABLED
+
+#endif // IMAGE_BASED_RENDERING_ENABLED
+
+#endif // RELIGHTING_ENABLED && ENVIRONMENT_ILLUMINATION_ENABLED
+
+#if VIRTUAL_LIGHT_COUNT > 0
+
+#if IMAGE_BASED_RENDERING_ENABLED && !BUEHLER_ALGORITHM
+    vec4[VIRTUAL_LIGHT_COUNT] weightedAverages = computeWeightedAverages(diffuseColor, normalDir, specularColor, roughness);
+#endif
+
+    for (int i = 0; i < VIRTUAL_LIGHT_COUNT; i++)
+    {
+        vec3 lightDirUnNorm;
+        vec3 lightDir;
+        float nDotL;
+#if TANGENT_SPACE_OVERRIDE_ENABLED
+        lightDirUnNorm = lightDir = lightDirTSOverride;
+        nDotL = max(0.0, lightDir.z);
+#elif RELIGHTING_ENABLED
+        lightDirUnNorm = lightPosVirtual[i] - fPosition;
+        lightDir = normalize(lightDirUnNorm);
+        nDotL = max(0.0, dot(normalDir, lightDir));
+#else
+        lightDirUnNorm = viewPos - fPosition;
+        lightDir = viewDir;
+        nDotL = max(0.0, dot(normalDir, viewDir));
+#endif
+
+        if (nDotL > 0.0 && dot(triangleNormal, lightDir) > 0.0)
+        {
+#if RELIGHTING_ENABLED && SHADOWS_ENABLED && !TANGENT_SPACE_OVERRIDE_ENABLED
+            vec4 projTexCoord = lightMatrixVirtual[i] * vec4(fPosition, 1.0);
+            projTexCoord /= projTexCoord.w;
+            projTexCoord = (projTexCoord + vec4(1)) / 2;
+
+            if (projTexCoord.x >= 0 && projTexCoord.x <= 1
+                && projTexCoord.y >= 0 && projTexCoord.y <= 1
+                && projTexCoord.z >= 0 && projTexCoord.z <= 1
+                && texture(shadowMaps, vec3(projTexCoord.xy, i)).r - projTexCoord.z >= -0.01)
+#endif
+            {
+                vec3 halfDir = normalize(viewDir + lightDir);
+                float hDotV = dot(halfDir, viewDir);
+
+                float nDotH;
+#if TANGENT_SPACE_OVERRIDE_ENABLED
+                nDotH = halfDir.z;
+#else
+                nDotH = dot(normalDir, halfDir);
+#endif
+
+                float nDotHSq = max(0, nDotH) * max(0, nDotH);
+
+                vec4 predictedMFD;
+
+#if IMAGE_BASED_RENDERING_ENABLED
+
+#if BUEHLER_ALGORITHM
+                vec3 targetDirection;
+
+#if TANGENT_SPACE_OVERRIDE_ENABLED
+                targetDirection = tangentToObject * halfDir;
+#else
+                targetDirection = halfDir;
+#endif // TANGENT_SPACE_OVERRIDE_ENABLED
+
+                vec4 weightedAverage = computeBuehler(targetDirection, diffuseColor, normalDir, specularColor, roughness);
+                predictedMFD = weightedAverage;
+
+#else
+                predictedMFD = weightedAverages[i];
+
+#endif // BUEHLER_ALGORITHM
+
+#endif // IMAGE_BASED_RENDERING_ENABLED
+
+                if (predictedMFD.w < 1.0)
+                {
+                    predictedMFD.rgb += (1 - predictedMFD.w) * holeFillColor;
+                }
+
+                vec3 mfdFresnel;
+
+#if RELIGHTING_ENABLED && FRESNEL_EFFECT_ENABLED
+
+#if IMAGE_BASED_RENDERING_ENABLED
+                float grazingIntensity = getLuminance(predictedMFD.rgb
+                    / max(vec3(1 / predictedMFD.a), specularColor));
+
+                if (grazingIntensity <= 0.0)
+                {
+                    mfdFresnel = vec3(0,0,0);
+                }
+                else
+                {
+                    mfdFresnel = max(vec3(0.0),
+                        fresnel(predictedMFD.rgb, vec3(grazingIntensity), hDotV));
+                        // fresnel(predictedMFD.rgb, vec3(dist(nDotH, roughness)), hDotV));
+                }
+#else
+                vec3 mfdFresnelBaseXYZ = specularColorXYZ * dist(nDotH, roughness);
+                mfdFresnel = fresnel(xyzToRGB(mfdFresnelBaseXYZ), vec3(mfdFresnelBaseXYZ.y), hDotV);
+#endif // IMAGE_BASED_RENDERING_ENABLED
+
+#elif IMAGE_BASED_RENDERING_ENABLED
+                mfdFresnel = max(vec3(0.0), predictedMFD.rgb);
+#else
+                mfdFresnel = xyzToRGB(specularColorXYZ * dist(nDotH, roughness));
+#endif // RELIGHTING_ENABLED && FRESNEL_EFFECT_ENABLED
+
+                vec3 lightVectorTransformed = (model_view * vec4(lightDirUnNorm, 0.0)).xyz;
+
+                vec3 pointRadiance;
+
+                vec3 reflectance = nDotL * diffuseColor;
+
+#if PHYSICALLY_BASED_MASKING_SHADOWING
+                reflectance += mfdFresnel * geom(roughness.y, nDotH, nDotV, nDotL, hDotV) / (4 * nDotV);
+#else
+                reflectance += mfdFresnel * nDotL / 4;
+#endif
+
+#if RELIGHTING_ENABLED
+                vec3 irradiance = lightIntensityVirtual[i];
+
+#if !TANGENT_SPACE_OVERRIDE_ENABLED
+                irradiance /= dot(lightVectorTransformed, lightVectorTransformed);
+
+#if SPOTLIGHTS_ENABLED
+                float lightDirCorrelation = max(0.0, dot(lightDir, -lightOrientationVirtual[i]));
+                float spotBoundaryDistance = lightSpotSizeVirtual[i] - sqrt(1 - lightDirCorrelation * lightDirCorrelation);
+                irradiance *= clamp(
+                    spotBoundaryDistance / max(0.001, max(lightSpotSizeVirtual[i] * lightSpotTaperVirtual[i], spotBoundaryDistance)),
+                    0.0, 1.0);
+#endif // RELIGHTING_ENABLED && SPOTLIGHTS_ENABLED
+
+#endif // !TANGENT_SPACE_OVERRIDE_ENABLED
+
+                pointRadiance = reflectance * irradiance;
+#else
+                pointRadiance = reflectance;
+#endif
+
+#if BRDF_MODE
+                radiance += pointRadiance / nDotL;
+#else
+                radiance += pointRadiance;
+#endif
+            }
+        }
+    }
+
+#endif // VIRTUAL_LIGHT_COUNT > 0
+
+    fragColor = tonemap(radiance, 1.0);
+
+    fragObjectID = objectID;
+}